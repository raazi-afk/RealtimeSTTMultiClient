"""

The AudioToTextRecorder class in the provided code facilitates
fast speech-to-text transcription.

The class employs the faster_whisper library to transcribe the recorded audio
into text using machine learning models, which can be run either on a GPU or
CPU. Voice activity detection (VAD) is built in, meaning the software can
automatically start or stop recording based on the presence or absence of
speech. It integrates wake word detection through the pvporcupine library,
allowing the software to initiate recording when a specific word or phrase
is spoken. The system provides real-time feedback and can be further
customized.

Features:
- Voice Activity Detection: Automatically starts/stops recording when speech
  is detected or when speech ends.
- Wake Word Detection: Starts recording when a specified wake word (or words)
  is detected.
- Event Callbacks: Customizable callbacks for when recording starts
  or finishes.
- Fast Transcription: Returns the transcribed text from the audio as fast
  as possible.

Author: Kolja Beigel

"""

from typing import Iterable, List, Optional, Union
import torch.multiprocessing as mp
import torch
from ctypes import c_bool
from openwakeword.model import Model
from scipy.signal import resample
from scipy import signal
import signal as system_signal
import faster_whisper
import openwakeword
import collections
import numpy as np
import pvporcupine
import traceback
import threading
import webrtcvad
import itertools
import datetime
import platform
import pyaudio
import logging
import struct
import base64
import queue
import halo
import time
import copy
import os
import re
import gc

# Set OpenMP runtime duplicate library handling to OK (Use only for development!)
os.environ['KMP_DUPLICATE_LIB_OK'] = 'TRUE'

INIT_MODEL_TRANSCRIPTION = "tiny"
INIT_MODEL_TRANSCRIPTION_REALTIME = "tiny"
INIT_REALTIME_PROCESSING_PAUSE = 0.2
INIT_REALTIME_INITIAL_PAUSE = 0.2
INIT_SILERO_SENSITIVITY = 0.4
INIT_WEBRTC_SENSITIVITY = 3
INIT_POST_SPEECH_SILENCE_DURATION = 0.6
INIT_MIN_LENGTH_OF_RECORDING = 0.5
INIT_MIN_GAP_BETWEEN_RECORDINGS = 0
INIT_WAKE_WORDS_SENSITIVITY = 0.6
INIT_PRE_RECORDING_BUFFER_DURATION = 1.0
INIT_WAKE_WORD_ACTIVATION_DELAY = 0.0
INIT_WAKE_WORD_TIMEOUT = 5.0
INIT_WAKE_WORD_BUFFER_DURATION = 0.1
ALLOWED_LATENCY_LIMIT = 100

TIME_SLEEP = 0.02
SAMPLE_RATE = 16000
BUFFER_SIZE = 512
INT16_MAX_ABS_VALUE = 32768.0

INIT_HANDLE_BUFFER_OVERFLOW = False
if platform.system() != 'Darwin':
    INIT_HANDLE_BUFFER_OVERFLOW = True


class TranscriptionWorker:
    def __init__(self, conn, stdout_pipe, model_path, compute_type, gpu_device_index, device,
                 ready_event, shutdown_event, interrupt_stop_event, beam_size, initial_prompt, suppress_tokens):
        self.conn = conn
        self.stdout_pipe = stdout_pipe
        self.model_path = model_path
        self.compute_type = compute_type
        self.gpu_device_index = gpu_device_index
        self.device = device
        self.ready_event = ready_event
        self.shutdown_event = shutdown_event
        self.interrupt_stop_event = interrupt_stop_event
        self.beam_size = beam_size
        self.initial_prompt = initial_prompt
        self.suppress_tokens = suppress_tokens
        self.queue = queue.Queue()

    def custom_print(self, *args, **kwargs):
        message = ' '.join(map(str, args))
        try:
            self.stdout_pipe.send(message)
        except (BrokenPipeError, EOFError, OSError):
            pass

    def poll_connection(self):
        while not self.shutdown_event.is_set():
            if self.conn.poll(0.01):
                try:
                    data = self.conn.recv()
                    self.queue.put(data)
                except Exception as e:
                    logging.error(f"Error receiving data from connection: {e}")
            else:
                time.sleep(TIME_SLEEP)

    def run(self):
        if __name__ == "__main__":
             system_signal.signal(system_signal.SIGINT, system_signal.SIG_IGN)
             __builtins__['print'] = self.custom_print

        logging.info(f"Initializing faster_whisper main transcription model {self.model_path}")

        try:
            model = faster_whisper.WhisperModel(
                model_size_or_path=self.model_path,
                device=self.device,
                compute_type=self.compute_type,
                device_index=self.gpu_device_index,
            )
        except Exception as e:
            logging.exception(f"Error initializing main faster_whisper transcription model: {e}")
            raise

        self.ready_event.set()
        logging.debug("Faster_whisper main speech to text transcription model initialized successfully")

        # Start the polling thread
        polling_thread = threading.Thread(target=self.poll_connection)
        polling_thread.start()

        try:
            while not self.shutdown_event.is_set():
                try:
                    audio, language = self.queue.get(timeout=0.1)
                    try:
                        segments, info = model.transcribe(
                            audio,
                            language=language if language else None,
                            beam_size=self.beam_size,
                            initial_prompt=self.initial_prompt,
                            suppress_tokens=self.suppress_tokens
                        )
                        transcription = " ".join(seg.text for seg in segments).strip()
                        logging.debug(f"Final text detected with main model: {transcription}")
                        self.conn.send(('success', (transcription, info)))
                    except Exception as e:
                        logging.error(f"General error in transcription: {e}")
                        self.conn.send(('error', str(e)))
                except queue.Empty:
                    continue
                except KeyboardInterrupt:
                    self.interrupt_stop_event.set()
                    logging.debug("Transcription worker process finished due to KeyboardInterrupt")
                    break
                except Exception as e:
                    logging.error(f"General error in processing queue item: {e}")
        finally:
            __builtins__['print'] = print  # Restore the original print function
            self.conn.close()
            self.stdout_pipe.close()
            self.shutdown_event.set()  # Ensure the polling thread will stop
            polling_thread.join()  # Wait for the polling thread to finish


class bcolors:
    OKGREEN = '\033[92m'  # Green for active speech detection
    WARNING = '\033[93m'  # Yellow for silence detection
    ENDC = '\033[0m'      # Reset to default color


class AudioToTextRecorder:
    """
    A class responsible for capturing audio from the microphone, detecting
    voice activity, and then transcribing the captured audio using the
    `faster_whisper` model.
    """

    def __init__(self,
                 model: str = INIT_MODEL_TRANSCRIPTION,
                 language: str = "",
                 compute_type: str = "default",
                 input_device_index: int = None,
                 gpu_device_index: Union[int, List[int]] = 0,
                 device: str = "cuda",
                 on_recording_start=None,
                 on_recording_stop=None,
                 on_transcription_start=None,
                 ensure_sentence_starting_uppercase=True,
                 ensure_sentence_ends_with_period=True,
                 use_microphone=True,
                 spinner=True,
                 level=logging.WARNING,
                 init_logging=True,

                 # Realtime transcription parameters
                 enable_realtime_transcription=False,
                 use_main_model_for_realtime=False,
                 realtime_model_type=INIT_MODEL_TRANSCRIPTION_REALTIME,
                 realtime_processing_pause=INIT_REALTIME_PROCESSING_PAUSE,
                 init_realtime_after_seconds=INIT_REALTIME_INITIAL_PAUSE,
                 on_realtime_transcription_update=None,
                 on_realtime_transcription_stabilized=None,

                 # Voice activation parameters
                 silero_sensitivity: float = INIT_SILERO_SENSITIVITY,
                 silero_use_onnx: bool = False,
                 silero_deactivity_detection: bool = False,
                 webrtc_sensitivity: int = INIT_WEBRTC_SENSITIVITY,
                 post_speech_silence_duration: float = (
                     INIT_POST_SPEECH_SILENCE_DURATION
                 ),
                 min_length_of_recording: float = (
                     INIT_MIN_LENGTH_OF_RECORDING
                 ),
                 min_gap_between_recordings: float = (
                     INIT_MIN_GAP_BETWEEN_RECORDINGS
                 ),
                 pre_recording_buffer_duration: float = (
                     INIT_PRE_RECORDING_BUFFER_DURATION
                 ),
                 on_vad_detect_start=None,
                 on_vad_detect_stop=None,

                 # Wake word parameters
                 wakeword_backend: str = "pvporcupine",
                 openwakeword_model_paths: str = None,
                 openwakeword_inference_framework: str = "onnx",
                 wake_words: str = "",
                 wake_words_sensitivity: float = INIT_WAKE_WORDS_SENSITIVITY,
                 wake_word_activation_delay: float = (
                    INIT_WAKE_WORD_ACTIVATION_DELAY
                 ),
                 wake_word_timeout: float = INIT_WAKE_WORD_TIMEOUT,
                 wake_word_buffer_duration: float = INIT_WAKE_WORD_BUFFER_DURATION,
                 on_wakeword_detected=None,
                 on_wakeword_timeout=None,
                 on_wakeword_detection_start=None,
                 on_wakeword_detection_end=None,
                 on_recorded_chunk=None,
                 debug_mode=False,
                 handle_buffer_overflow: bool = INIT_HANDLE_BUFFER_OVERFLOW,
                 beam_size: int = 5,
                 beam_size_realtime: int = 3,
                 buffer_size: int = BUFFER_SIZE,
                 sample_rate: int = SAMPLE_RATE,
                 initial_prompt: Optional[Union[str, Iterable[int]]] = None,
                 suppress_tokens: Optional[List[int]] = [-1],
                 print_transcription_time: bool = False,
                 early_transcription_on_silence: int = 0,
                 allowed_latency_limit: int = ALLOWED_LATENCY_LIMIT,
                 no_log_file: bool = False,
                 use_extended_logging: bool = False,
                 ):
        """
        Initializes an audio recorder and  transcription
        and wake word detection.

        Args:
        - model (str, default="tiny"): Specifies the size of the transcription
          model to use or the path to a converted model directory.
                Valid options are 'tiny', 'tiny.en', 'base', 'base.en',
                'small', 'small.en', 'medium', 'medium.en', 'large-v1',
                'large-v2'.
                If a specific size is provided, the model is downloaded
                from the Hugging Face Hub.
        - language (str, default=""): Language code for speech-to-text engine.
            If not specified, the model will attempt to detect the language
            automatically.
        - compute_type (str, default="default"): Specifies the type of
            computation to be used for transcription.
            See https://opennmt.net/CTranslate2/quantization.html.
        - input_device_index (int, default=0): The index of the audio input
            device to use.
        - gpu_device_index (int, default=0): Device ID to use.
            The model can also be loaded on multiple GPUs by passing a list of
            IDs (e.g. [0, 1, 2, 3]). In that case, multiple transcriptions can
            run in parallel when transcribe() is called from multiple Python
            threads
        - device (str, default="cuda"): Device for model to use. Can either be 
            "cuda" or "cpu".
        - on_recording_start (callable, default=None): Callback function to be
            called when recording of audio to be transcripted starts.
        - on_recording_stop (callable, default=None): Callback function to be
            called when recording of audio to be transcripted stops.
        - on_transcription_start (callable, default=None): Callback function
            to be called when transcription of audio to text starts.
        - ensure_sentence_starting_uppercase (bool, default=True): Ensures
            that every sentence detected by the algorithm starts with an
            uppercase letter.
        - ensure_sentence_ends_with_period (bool, default=True): Ensures that
            every sentence that doesn't end with punctuation such as "?", "!"
            ends with a period
        - use_microphone (bool, default=True): Specifies whether to use the
            microphone as the audio input source. If set to False, the
            audio input source will be the audio data sent through the
            feed_audio() method.
        - spinner (bool, default=True): Show spinner animation with current
            state.
        - level (int, default=logging.WARNING): Logging level.
        - init_logging (bool, default=True): Whether to initialize
            the logging framework. Set to False to manage this yourself.
        - enable_realtime_transcription (bool, default=False): Enables or
            disables real-time transcription of audio. When set to True, the
            audio will be transcribed continuously as it is being recorded.
        - use_main_model_for_realtime (str, default=False):
            If True, use the main transcription model for both regular and
            real-time transcription. If False, use a separate model specified
            by realtime_model_type for real-time transcription.
            Using a single model can save memory and potentially improve
            performance, but may not be optimized for real-time processing.
            Using separate models allows for a smaller, faster model for
            real-time transcription while keeping a more accurate model for
            final transcription.
        - realtime_model_type (str, default="tiny"): Specifies the machine
            learning model to be used for real-time transcription. Valid
            options include 'tiny', 'tiny.en', 'base', 'base.en', 'small',
            'small.en', 'medium', 'medium.en', 'large-v1', 'large-v2'.
        - realtime_processing_pause (float, default=0.1): Specifies the time
            interval in seconds after a chunk of audio gets transcribed. Lower
            values will result in more "real-time" (frequent) transcription
            updates but may increase computational load.
        - init_realtime_after_seconds (float, default=0.2): Specifies the 
            initial waiting time after the recording was initiated before
            yielding the first realtime transcription
        - on_realtime_transcription_update = A callback function that is
            triggered whenever there's an update in the real-time
            transcription. The function is called with the newly transcribed
            text as its argument.
        - on_realtime_transcription_stabilized = A callback function that is
            triggered when the transcribed text stabilizes in quality. The
            stabilized text is generally more accurate but may arrive with a
            slight delay compared to the regular real-time updates.
        - silero_sensitivity (float, default=SILERO_SENSITIVITY): Sensitivity
            for the Silero Voice Activity Detection model ranging from 0
            (least sensitive) to 1 (most sensitive). Default is 0.5.
        - silero_use_onnx (bool, default=False): Enables usage of the
            pre-trained model from Silero in the ONNX (Open Neural Network
            Exchange) format instead of the PyTorch format. This is
            recommended for faster performance.
        - silero_deactivity_detection (bool, default=False): Enables the Silero
            model for end-of-speech detection. More robust against background
            noise. Utilizes additional GPU resources but improves accuracy in
            noisy environments. When False, uses the default WebRTC VAD,
            which is more sensitive but may continue recording longer due
            to background sounds.
        - webrtc_sensitivity (int, default=WEBRTC_SENSITIVITY): Sensitivity
            for the WebRTC Voice Activity Detection engine ranging from 0
            (least aggressive / most sensitive) to 3 (most aggressive,
            least sensitive). Default is 3.
        - post_speech_silence_duration (float, default=0.2): Duration in
            seconds of silence that must follow speech before the recording
            is considered to be completed. This ensures that any brief
            pauses during speech don't prematurely end the recording.
        - min_gap_between_recordings (float, default=1.0): Specifies the
            minimum time interval in seconds that should exist between the
            end of one recording session and the beginning of another to
            prevent rapid consecutive recordings.
        - min_length_of_recording (float, default=1.0): Specifies the minimum
            duration in seconds that a recording session should last to ensure
            meaningful audio capture, preventing excessively short or
            fragmented recordings.
        - pre_recording_buffer_duration (float, default=0.2): Duration in
            seconds for the audio buffer to maintain pre-roll audio
            (compensates speech activity detection latency)
        - on_vad_detect_start (callable, default=None): Callback function to
            be called when the system listens for voice activity.
        - on_vad_detect_stop (callable, default=None): Callback function to be
            called when the system stops listening for voice activity.
        - wakeword_backend (str, default="pvporcupine"): Specifies the backend
            library to use for wake word detection. Supported options include
            'pvporcupine' for using the Porcupine wake word engine or 'oww' for
            using the OpenWakeWord engine.
        - openwakeword_model_paths (str, default=None): Comma-separated paths
            to model files for the openwakeword library. These paths point to
            custom models that can be used for wake word detection when the
            openwakeword library is selected as the wakeword_backend.
        - openwakeword_inference_framework (str, default="onnx"): Specifies
            the inference framework to use with the openwakeword library.
            Can be either 'onnx' for Open Neural Network Exchange format 
            or 'tflite' for TensorFlow Lite.
        - wake_words (str, default=""): Comma-separated string of wake words to
            initiate recording when using the 'pvporcupine' wakeword backend.
            Supported wake words include: 'alexa', 'americano', 'blueberry',
            'bumblebee', 'computer', 'grapefruits', 'grasshopper', 'hey google',
            'hey siri', 'jarvis', 'ok google', 'picovoice', 'porcupine',
            'terminator'. For the 'openwakeword' backend, wake words are
            automatically extracted from the provided model files, so specifying
            them here is not necessary.
        - wake_words_sensitivity (float, default=0.5): Sensitivity for wake
            word detection, ranging from 0 (least sensitive) to 1 (most
            sensitive). Default is 0.5.
        - wake_word_activation_delay (float, default=0): Duration in seconds
            after the start of monitoring before the system switches to wake
            word activation if no voice is initially detected. If set to
            zero, the system uses wake word activation immediately.
        - wake_word_timeout (float, default=5): Duration in seconds after a
            wake word is recognized. If no subsequent voice activity is
            detected within this window, the system transitions back to an
            inactive state, awaiting the next wake word or voice activation.
        - wake_word_buffer_duration (float, default=0.1): Duration in seconds
            to buffer audio data during wake word detection. This helps in
            cutting out the wake word from the recording buffer so it does not
            falsely get detected along with the following spoken text, ensuring
            cleaner and more accurate transcription start triggers.
            Increase this if parts of the wake word get detected as text.
        - on_wakeword_detected (callable, default=None): Callback function to
            be called when a wake word is detected.
        - on_wakeword_timeout (callable, default=None): Callback function to
            be called when the system goes back to an inactive state after when
            no speech was detected after wake word activation
        - on_wakeword_detection_start (callable, default=None): Callback
             function to be called when the system starts to listen for wake
             words
        - on_wakeword_detection_end (callable, default=None): Callback
            function to be called when the system stops to listen for
            wake words (e.g. because of timeout or wake word detected)
        - on_recorded_chunk (callable, default=None): Callback function to be
            called when a chunk of audio is recorded. The function is called
            with the recorded audio chunk as its argument.
        - debug_mode (bool, default=False): If set to True, the system will
            print additional debug information to the console.
        - handle_buffer_overflow (bool, default=True): If set to True, the system
            will log a warning when an input overflow occurs during recording and
            remove the data from the buffer.
        - beam_size (int, default=5): The beam size to use for beam search
            decoding.
        - beam_size_realtime (int, default=3): The beam size to use for beam
            search decoding in the real-time transcription model.
        - buffer_size (int, default=512): The buffer size to use for audio
            recording. Changing this may break functionality.
        - sample_rate (int, default=16000): The sample rate to use for audio
            recording. Changing this will very probably functionality (as the
            WebRTC VAD model is very sensitive towards the sample rate).
        - initial_prompt (str or iterable of int, default=None): Initial
            prompt to be fed to the transcription models.
        - suppress_tokens (list of int, default=[-1]): Tokens to be suppressed
            from the transcription output.
        - print_transcription_time (bool, default=False): Logs processing time
            of main model transcription 
        - early_transcription_on_silence (int, default=0): If set, the
            system will transcribe audio faster when silence is detected.
            Transcription will start after the specified milliseconds, so 
            keep this value lower than post_speech_silence_duration. 
            Ideally around post_speech_silence_duration minus the estimated
            transcription time with the main model.
            If silence lasts longer than post_speech_silence_duration, the 
            recording is stopped, and the transcription is submitted. If 
            voice activity resumes within this period, the transcription 
            is discarded. Results in faster final transcriptions to the cost
            of additional GPU load due to some unnecessary final transcriptions.
        - allowed_latency_limit (int, default=100): Maximal amount of chunks
            that can be unprocessed in queue before discarding chunks.
        - no_log_file (bool, default=False): Skips writing of debug log file.
        - use_extended_logging (bool, default=False): Writes extensive
            log messages for the recording worker, that processes the audio
            chunks.

        Raises:
            Exception: Errors related to initializing transcription
            model, wake word detection, or audio recording.
        """

        self.language = language
        self.compute_type = compute_type
        self.input_device_index = input_device_index
        self.gpu_device_index = gpu_device_index
        self.device = device
        self.wake_words = wake_words
        self.wake_word_activation_delay = wake_word_activation_delay
        self.wake_word_timeout = wake_word_timeout
        self.wake_word_buffer_duration = wake_word_buffer_duration
        self.ensure_sentence_starting_uppercase = (
            ensure_sentence_starting_uppercase
        )
        self.ensure_sentence_ends_with_period = (
            ensure_sentence_ends_with_period
        )
        self.use_microphone = mp.Value(c_bool, use_microphone)
        self.min_gap_between_recordings = min_gap_between_recordings
        self.min_length_of_recording = min_length_of_recording
        self.pre_recording_buffer_duration = pre_recording_buffer_duration
        self.post_speech_silence_duration = post_speech_silence_duration
        self.on_recording_start = on_recording_start
        self.on_recording_stop = on_recording_stop
        self.on_wakeword_detected = on_wakeword_detected
        self.on_wakeword_timeout = on_wakeword_timeout
        self.on_vad_detect_start = on_vad_detect_start
        self.on_vad_detect_stop = on_vad_detect_stop
        self.on_wakeword_detection_start = on_wakeword_detection_start
        self.on_wakeword_detection_end = on_wakeword_detection_end
        self.on_recorded_chunk = on_recorded_chunk
        self.on_transcription_start = on_transcription_start
        self.enable_realtime_transcription = enable_realtime_transcription
        self.use_main_model_for_realtime = use_main_model_for_realtime
        self.main_model_type = model
        self.realtime_model_type = realtime_model_type
        self.realtime_processing_pause = realtime_processing_pause
        self.init_realtime_after_seconds = init_realtime_after_seconds
        self.on_realtime_transcription_update = (
            on_realtime_transcription_update
        )
        self.on_realtime_transcription_stabilized = (
            on_realtime_transcription_stabilized
        )
        self.debug_mode = debug_mode
        self.handle_buffer_overflow = handle_buffer_overflow
        self.beam_size = beam_size
        self.beam_size_realtime = beam_size_realtime
        self.allowed_latency_limit = allowed_latency_limit

        self.level = level
        self.audio_queue = mp.Queue()
        self.buffer_size = buffer_size
        self.sample_rate = sample_rate
        self.recording_start_time = 0
        self.recording_stop_time = 0
        self.wake_word_detect_time = 0
        self.silero_check_time = 0
        self.silero_working = False
        self.speech_end_silence_start = 0
        self.silero_sensitivity = silero_sensitivity
        self.silero_deactivity_detection = silero_deactivity_detection
        self.listen_start = 0
        self.spinner = spinner
        self.halo = None
        self.state = "inactive"
        self.wakeword_detected = False
        self.text_storage = []
        self.realtime_stabilized_text = ""
        self.realtime_stabilized_safetext = ""
        self.is_webrtc_speech_active = False
        self.is_silero_speech_active = False
        self.recording_thread = None
        self.realtime_thread = None
        self.audio_interface = None
        self.audio = None
        self.stream = None
        self.start_recording_event = threading.Event()
        self.stop_recording_event = threading.Event()
        self.last_transcription_bytes = None
        self.last_transcription_bytes_b64 = None
        self.initial_prompt = initial_prompt
        self.suppress_tokens = suppress_tokens
        self.use_wake_words = wake_words or wakeword_backend in {'oww', 'openwakeword', 'openwakewords'}
        self.detected_language = None
        self.detected_language_probability = 0
        self.detected_realtime_language = None
        self.detected_realtime_language_probability = 0
        self.transcription_lock = threading.Lock()
        self.shutdown_lock = threading.Lock()
        self.transcribe_count = 0
        self.print_transcription_time = print_transcription_time
        self.early_transcription_on_silence = early_transcription_on_silence
        self.use_extended_logging = use_extended_logging

        if init_logging:
            # Initialize the logging configuration with the specified level
            log_format = 'RealTimeSTT: %(name)s - %(levelname)s - %(message)s'

<<<<<<< HEAD
            # Create a logger
            logger = logging.getLogger()
            logger.setLevel(level)  # Set the root logger's level

            # Create a file handler and set its level
            file_handler = logging.FileHandler('realtimesst.log')
            file_handler.setLevel(logging.DEBUG)
            file_handler.setFormatter(logging.Formatter(log_format))

            # Create a console handler and set its level
            console_handler = logging.StreamHandler()
            console_handler.setLevel(level)
            console_handler.setFormatter(logging.Formatter(log_format))

            # Add the handlers to the logger
            logger.addHandler(file_handler)
            logger.addHandler(console_handler)
=======
        # Adjust file_log_format to include milliseconds
        file_log_format = '%(asctime)s.%(msecs)03d - ' + log_format

        # Get the root logger
        logger = logging.getLogger()
        logger.setLevel(logging.DEBUG)  # Set the root logger's level to DEBUG

        # Remove any existing handlers
        logger.handlers = []

        # Create a console handler and set its level
        console_handler = logging.StreamHandler()
        console_handler.setLevel(level) 
        console_handler.setFormatter(logging.Formatter(log_format))

        # Add the handlers to the logger
        if not no_log_file:
            # Create a file handler and set its level
            file_handler = logging.FileHandler('realtimesst.log')
            file_handler.setLevel(logging.DEBUG)
            file_handler.setFormatter(logging.Formatter(
                file_log_format,
                datefmt='%Y-%m-%d %H:%M:%S'
            ))

            logger.addHandler(file_handler)
        logger.addHandler(console_handler)
>>>>>>> c4fa5953

        self.is_shut_down = False
        self.shutdown_event = mp.Event()
        
        try:
            # Only set the start method if it hasn't been set already
            if mp.get_start_method(allow_none=True) is None:
                mp.set_start_method("spawn")
        except RuntimeError as e:
            logging.info(f"Start method has already been set. Details: {e}")

        logging.info("Starting RealTimeSTT")

        if use_extended_logging:
            logging.info("RealtimeSTT was called with these parameters:")
            for param, value in locals().items():
                logging.info(f"{param}: {value}")

        self.interrupt_stop_event = mp.Event()
        self.was_interrupted = mp.Event()
        self.main_transcription_ready_event = mp.Event()
        self.parent_transcription_pipe, child_transcription_pipe = mp.Pipe()
        self.parent_stdout_pipe, child_stdout_pipe = mp.Pipe()

        # Set device for model
        self.device = "cuda" if self.device == "cuda" and torch.cuda.is_available() else "cpu"

        self.transcript_process = self._start_thread(
            target=AudioToTextRecorder._transcription_worker,
            args=(
                child_transcription_pipe,
                child_stdout_pipe,
                model,
                self.compute_type,
                self.gpu_device_index,
                self.device,
                self.main_transcription_ready_event,
                self.shutdown_event,
                self.interrupt_stop_event,
                self.beam_size,
                self.initial_prompt,
                self.suppress_tokens
            )
        )

        # Start audio data reading process
        if self.use_microphone.value:
            logging.info("Initializing audio recording"
                         " (creating pyAudio input stream,"
                         f" sample rate: {self.sample_rate}"
                         f" buffer size: {self.buffer_size}"
                         )
            self.reader_process = self._start_thread(
                target=AudioToTextRecorder._audio_data_worker,
                args=(
                    self.audio_queue,
                    self.sample_rate,
                    self.buffer_size,
                    self.input_device_index,
                    self.shutdown_event,
                    self.interrupt_stop_event,
                    self.use_microphone
                )
            )

        # Initialize the realtime transcription model
        if self.enable_realtime_transcription and not self.use_main_model_for_realtime:
            try:
                logging.info("Initializing faster_whisper realtime "
                             f"transcription model {self.realtime_model_type}"
                             )
                self.realtime_model_type = faster_whisper.WhisperModel(
                    model_size_or_path=self.realtime_model_type,
                    device=self.device,
                    compute_type=self.compute_type,
                    device_index=self.gpu_device_index
                )

            except Exception as e:
                logging.exception("Error initializing faster_whisper "
                                  f"realtime transcription model: {e}"
                                  )
                raise

            logging.debug("Faster_whisper realtime speech to text "
                          "transcription model initialized successfully")

        # Setup wake word detection
        if wake_words or wakeword_backend in {'oww', 'openwakeword', 'openwakewords'}:
            self.wakeword_backend = wakeword_backend

            self.wake_words_list = [
                word.strip() for word in wake_words.lower().split(',')
            ]
            self.wake_words_sensitivity = wake_words_sensitivity
            self.wake_words_sensitivities = [
                float(wake_words_sensitivity)
                for _ in range(len(self.wake_words_list))
            ]

            if self.wakeword_backend in {'pvp', 'pvporcupine'}:

                try:
                    self.porcupine = pvporcupine.create(
                        keywords=self.wake_words_list,
                        sensitivities=self.wake_words_sensitivities
                    )
                    self.buffer_size = self.porcupine.frame_length
                    self.sample_rate = self.porcupine.sample_rate

                except Exception as e:
                    logging.exception(
                        "Error initializing porcupine "
                        f"wake word detection engine: {e}"
                    )
                    raise

                logging.debug(
                    "Porcupine wake word detection engine initialized successfully"
                )

            elif self.wakeword_backend in {'oww', 'openwakeword', 'openwakewords'}:
                    
                openwakeword.utils.download_models()

                try:
                    if openwakeword_model_paths:
                        model_paths = openwakeword_model_paths.split(',')
                        self.owwModel = Model(
                            wakeword_models=model_paths,
                            inference_framework=openwakeword_inference_framework
                        )
                        logging.info(
                            "Successfully loaded wakeword model(s): "
                            f"{openwakeword_model_paths}"
                        )
                    else:
                        self.owwModel = Model(
                            inference_framework=openwakeword_inference_framework)
                    
                    self.oww_n_models = len(self.owwModel.models.keys())
                    if not self.oww_n_models:
                        logging.error(
                            "No wake word models loaded."
                        )

                    for model_key in self.owwModel.models.keys():
                        logging.info(
                            "Successfully loaded openwakeword model: "
                            f"{model_key}"
                        )

                except Exception as e:
                    logging.exception(
                        "Error initializing openwakeword "
                        f"wake word detection engine: {e}"
                    )
                    raise

                logging.debug(
                    "Open wake word detection engine initialized successfully"
                )
            
            else:
                logging.exception(f"Wakeword engine {self.wakeword_backend} unknown/unsupported. Please specify one of: pvporcupine, openwakeword.")


        # Setup voice activity detection model WebRTC
        try:
            logging.info("Initializing WebRTC voice with "
                         f"Sensitivity {webrtc_sensitivity}"
                         )
            self.webrtc_vad_model = webrtcvad.Vad()
            self.webrtc_vad_model.set_mode(webrtc_sensitivity)

        except Exception as e:
            logging.exception("Error initializing WebRTC voice "
                              f"activity detection engine: {e}"
                              )
            raise

        logging.debug("WebRTC VAD voice activity detection "
                      "engine initialized successfully"
                      )

        # Setup voice activity detection model Silero VAD
        try:
            self.silero_vad_model, _ = torch.hub.load(
                repo_or_dir="snakers4/silero-vad",
                model="silero_vad",
                verbose=False,
                onnx=silero_use_onnx
            )

        except Exception as e:
            logging.exception(f"Error initializing Silero VAD "
                              f"voice activity detection engine: {e}"
                              )
            raise

        logging.debug("Silero VAD voice activity detection "
                      "engine initialized successfully"
                      )

        self.audio_buffer = collections.deque(
            maxlen=int((self.sample_rate // self.buffer_size) *
                       self.pre_recording_buffer_duration)
        )
        self.last_words_buffer = collections.deque(
            maxlen=int((self.sample_rate // self.buffer_size) *
                       0.3)
        )
        self.frames = []

        # Recording control flags
        self.is_recording = False
        self.is_running = True
        self.start_recording_on_voice_activity = False
        self.stop_recording_on_voice_deactivity = False

        # Start the recording worker thread
        self.recording_thread = threading.Thread(target=self._recording_worker)
        self.recording_thread.daemon = True
        self.recording_thread.start()

        # Start the realtime transcription worker thread
        self.realtime_thread = threading.Thread(target=self._realtime_worker)
        self.realtime_thread.daemon = True
        self.realtime_thread.start()
                   
        # Wait for transcription models to start
        logging.debug('Waiting for main transcription model to start')
        self.main_transcription_ready_event.wait()
        logging.debug('Main transcription model ready')

        self.stdout_thread = threading.Thread(target=self._read_stdout)
        self.stdout_thread.daemon = True
        self.stdout_thread.start()

        logging.debug('RealtimeSTT initialization completed successfully')
                   
    def _start_thread(self, target=None, args=()):
        """
        Implement a consistent threading model across the library.

        This method is used to start any thread in this library. It uses the
        standard threading. Thread for Linux and for all others uses the pytorch
        MultiProcessing library 'Process'.
        Args:
            target (callable object): is the callable object to be invoked by
              the run() method. Defaults to None, meaning nothing is called.
            args (tuple): is a list or tuple of arguments for the target
              invocation. Defaults to ().
        """
        if (platform.system() == 'Linux'):
            thread = threading.Thread(target=target, args=args)
            thread.deamon = True
            thread.start()
            return thread
        else:
            thread = mp.Process(target=target, args=args)
            thread.start()
            return thread

    def _read_stdout(self):
        while not self.shutdown_event.is_set():
            try:
                if self.parent_stdout_pipe.poll(0.1):
                    logging.debug("Receive from stdout pipe")
                    message = self.parent_stdout_pipe.recv()
                    logging.info(message)
            except (BrokenPipeError, EOFError, OSError):
                # The pipe probably has been closed, so we ignore the error
                pass
            except KeyboardInterrupt:  # handle manual interruption (Ctrl+C)
                logging.info("KeyboardInterrupt in read from stdout detected, exiting...")
                break
            except Exception as e:
                logging.error(f"Unexpected error in read from stdout: {e}")
                logging.error(traceback.format_exc())  # Log the full traceback here
                break 
            time.sleep(0.1)

    def _transcription_worker(*args, **kwargs):
        worker = TranscriptionWorker(*args, **kwargs)
        worker.run()

    @staticmethod
    def _audio_data_worker(audio_queue,
                        target_sample_rate,
                        buffer_size,
                        input_device_index,
                        shutdown_event,
                        interrupt_stop_event,
                        use_microphone):
        """
        Worker method that handles the audio recording process.

        This method runs in a separate process and is responsible for:
        - Setting up the audio input stream for recording at the highest possible sample rate.
        - Continuously reading audio data from the input stream, resampling if necessary,
        preprocessing the data, and placing complete chunks in a queue.
        - Handling errors during the recording process.
        - Gracefully terminating the recording process when a shutdown event is set.

        Args:
            audio_queue (queue.Queue): A queue where recorded audio data is placed.
            target_sample_rate (int): The desired sample rate for the output audio (for Silero VAD).
            buffer_size (int): The number of samples expected by the Silero VAD model.
            input_device_index (int): The index of the audio input device.
            shutdown_event (threading.Event): An event that, when set, signals this worker method to terminate.
            interrupt_stop_event (threading.Event): An event to signal keyboard interrupt.
            use_microphone (multiprocessing.Value): A shared value indicating whether to use the microphone.

        Raises:
            Exception: If there is an error while initializing the audio recording.
        """
        import pyaudio
        import numpy as np
        from scipy import signal
        
        if __name__ == '__main__':
            system_signal.signal(system_signal.SIGINT, system_signal.SIG_IGN)

        def get_highest_sample_rate(audio_interface, device_index):
            """Get the highest supported sample rate for the specified device."""
            try:
                device_info = audio_interface.get_device_info_by_index(device_index)
                max_rate = int(device_info['defaultSampleRate'])
                
                if 'supportedSampleRates' in device_info:
                    supported_rates = [int(rate) for rate in device_info['supportedSampleRates']]
                    if supported_rates:
                        max_rate = max(supported_rates)
                
                return max_rate
            except Exception as e:
                logging.warning(f"Failed to get highest sample rate: {e}")
                return 48000  # Fallback to a common high sample rate

        def initialize_audio_stream(audio_interface, sample_rate, chunk_size):
            nonlocal input_device_index

            def validate_device(device_index):
                """Validate that the device exists and is actually available for input."""
                try:
                    device_info = audio_interface.get_device_info_by_index(device_index)
                    if not device_info.get('maxInputChannels', 0) > 0:
                        return False

                    # Try to actually read from the device
                    test_stream = audio_interface.open(
                        format=pyaudio.paInt16,
                        channels=1,
                        rate=target_sample_rate,
                        input=True,
                        frames_per_buffer=chunk_size,
                        input_device_index=device_index,
                        start=False  # Don't start the stream yet
                    )

                    # Start the stream and try to read from it
                    test_stream.start_stream()
                    test_data = test_stream.read(chunk_size, exception_on_overflow=False)
                    test_stream.stop_stream()
                    test_stream.close()

                    # Check if we got valid data
                    if len(test_data) == 0:
                        return False

                    return True

                except Exception as e:
                    logging.debug(f"Device validation failed: {e}")
                    return False

            """Initialize the audio stream with error handling."""
            while not shutdown_event.is_set():
                try:
                    # First, get a list of all available input devices
                    input_devices = []
                    for i in range(audio_interface.get_device_count()):
                        try:
                            device_info = audio_interface.get_device_info_by_index(i)
                            if device_info.get('maxInputChannels', 0) > 0:
                                input_devices.append(i)
                        except Exception:
                            continue

                    if not input_devices:
                        raise Exception("No input devices found")

                    # If input_device_index is None or invalid, try to find a working device
                    if input_device_index is None or input_device_index not in input_devices:
                        # First try the default device
                        try:
                            default_device = audio_interface.get_default_input_device_info()
                            if validate_device(default_device['index']):
                                input_device_index = default_device['index']
                        except Exception:
                            # If default device fails, try other available input devices
                            for device_index in input_devices:
                                if validate_device(device_index):
                                    input_device_index = device_index
                                    break
                            else:
                                raise Exception("No working input devices found")

                    # Validate the selected device one final time
                    if not validate_device(input_device_index):
                        raise Exception("Selected device validation failed")

                    # If we get here, we have a validated device
                    stream = audio_interface.open(
                        format=pyaudio.paInt16,
                        channels=1,
                        rate=sample_rate,
                        input=True,
                        frames_per_buffer=chunk_size,
                        input_device_index=input_device_index,
                    )

                    logging.info(f"Microphone connected and validated (input_device_index: {input_device_index})")
                    return stream

                except Exception as e:
                    logging.error(f"Microphone connection failed: {e}. Retrying...")
                    input_device_index = None
                    time.sleep(3)  # Wait before retrying
                    continue

        def preprocess_audio(chunk, original_sample_rate, target_sample_rate):
            """Preprocess audio chunk similar to feed_audio method."""
            if isinstance(chunk, np.ndarray):
                # Handle stereo to mono conversion if necessary
                if chunk.ndim == 2:
                    chunk = np.mean(chunk, axis=1)

                # Resample to target_sample_rate if necessary
                if original_sample_rate != target_sample_rate:
                    num_samples = int(len(chunk) * target_sample_rate / original_sample_rate)
                    chunk = signal.resample(chunk, num_samples)

                # Ensure data type is int16
                chunk = chunk.astype(np.int16)
            else:
                # If chunk is bytes, convert to numpy array
                chunk = np.frombuffer(chunk, dtype=np.int16)

                # Resample if necessary
                if original_sample_rate != target_sample_rate:
                    num_samples = int(len(chunk) * target_sample_rate / original_sample_rate)
                    chunk = signal.resample(chunk, num_samples)
                    chunk = chunk.astype(np.int16)

            return chunk.tobytes()

        audio_interface = None
        stream = None
        device_sample_rate = None
        chunk_size = 1024  # Increased chunk size for better performance

        def setup_audio():  
            nonlocal audio_interface, stream, device_sample_rate, input_device_index
            try:
                if audio_interface is None:
                    audio_interface = pyaudio.PyAudio()
                if input_device_index is None:
                    try:
                        default_device = audio_interface.get_default_input_device_info()
                        input_device_index = default_device['index']
                    except OSError as e:
                        input_device_index = None

                sample_rates_to_try = [16000]  # Try 16000 Hz first
                if input_device_index is not None:
                    highest_rate = get_highest_sample_rate(audio_interface, input_device_index)
                    if highest_rate != 16000:
                        sample_rates_to_try.append(highest_rate)
                else:
                    sample_rates_to_try.append(48000)  # Fallback sample rate

                for rate in sample_rates_to_try:
                    try:
                        device_sample_rate = rate
                        stream = initialize_audio_stream(audio_interface, device_sample_rate, chunk_size)
                        if stream is not None:
                            logging.debug(f"Audio recording initialized successfully at {device_sample_rate} Hz, reading {chunk_size} frames at a time")
                            # logging.error(f"Audio recording initialized successfully at {device_sample_rate} Hz, reading {chunk_size} frames at a time")
                            return True
                    except Exception as e:
                        logging.warning(f"Failed to initialize audio23 stream at {device_sample_rate} Hz: {e}")
                        continue

                # If we reach here, none of the sample rates worked
                raise Exception("Failed to initialize audio stream12 with all sample rates.")

            except Exception as e:
                logging.exception(f"Error initializing pyaudio audio recording: {e}")
                if audio_interface:
                    audio_interface.terminate()
                return False

        if not setup_audio():
            raise Exception("Failed to set up audio recording.")

        buffer = bytearray()
        silero_buffer_size = 2 * buffer_size  # silero complains if too short

        time_since_last_buffer_message = 0

        try:
            while not shutdown_event.is_set():
                try:
                    data = stream.read(chunk_size, exception_on_overflow=False)
                    
                    if use_microphone.value:
                        processed_data = preprocess_audio(data, device_sample_rate, target_sample_rate)
                        buffer += processed_data

                        # Check if the buffer has reached or exceeded the silero_buffer_size
                        while len(buffer) >= silero_buffer_size:
                            # Extract silero_buffer_size amount of data from the buffer
                            to_process = buffer[:silero_buffer_size]
                            buffer = buffer[silero_buffer_size:]

                            # Feed the extracted data to the audio_queue
                            if time_since_last_buffer_message:
                                time_passed = time.time() - time_since_last_buffer_message
                                if time_passed > 1:
                                    logging.debug("_audio_data_worker writing audio data into queue.")
                                    time_since_last_buffer_message = time.time()
                            else:
                                time_since_last_buffer_message = time.time()

                            audio_queue.put(to_process)
                            

                except OSError as e:
                    if e.errno == pyaudio.paInputOverflowed:
                        logging.warning("Input overflowed. Frame dropped.")
                    else:
                        logging.error(f"OSError during recording: {e}")
                        # Attempt to reinitialize the stream
                        logging.error("Attempting to reinitialize the audio stream...")

                        try:
                            if stream:
                                stream.stop_stream()
                                stream.close()
                        except Exception as e:
                            pass
                        
                        # Wait a bit before trying to reinitialize
                        time.sleep(1)
                        
                        if not setup_audio():
                            logging.error("Failed to reinitialize audio stream. Exiting.")
                            break
                        else:
                            logging.error("Audio stream reinitialized successfully.")
                    continue

                except Exception as e:
                    logging.error(f"Unknown error during recording: {e}")
                    tb_str = traceback.format_exc()
                    logging.error(f"Traceback: {tb_str}")
                    logging.error(f"Error: {e}")
                    # Attempt to reinitialize the stream
                    logging.info("Attempting to reinitialize the audio stream...")
                    try:
                        if stream:
                            stream.stop_stream()
                            stream.close()
                    except Exception as e:
                        pass
                    
                    # Wait a bit before trying to reinitialize
                    time.sleep(1)
                    
                    if not setup_audio():
                        logging.error("Failed to reinitialize audio stream. Exiting.")
                        break
                    else:
                        logging.info("Audio stream reinitialized successfully.")
                    continue

        except KeyboardInterrupt:
            interrupt_stop_event.set()
            logging.debug("Audio data worker process finished due to KeyboardInterrupt")
        finally:
            # After recording stops, feed any remaining audio data
            if buffer:
                audio_queue.put(bytes(buffer))
            
            try:
                if stream:
                    stream.stop_stream()
                    stream.close()
            except Exception as e:
                pass
            if audio_interface:
                audio_interface.terminate()

    def wakeup(self):
        """
        If in wake work modus, wake up as if a wake word was spoken.
        """
        self.listen_start = time.time()

    def abort(self):
        self.start_recording_on_voice_activity = False
        self.stop_recording_on_voice_deactivity = False
        self._set_state("inactive")
        self.interrupt_stop_event.set()
        self.was_interrupted.wait()
        self.was_interrupted.clear()

    def wait_audio(self):
        """
        Waits for the start and completion of the audio recording process.

        This method is responsible for:
        - Waiting for voice activity to begin recording if not yet started.
        - Waiting for voice inactivity to complete the recording.
        - Setting the audio buffer from the recorded frames.
        - Resetting recording-related attributes.

        Side effects:
        - Updates the state of the instance.
        - Modifies the audio attribute to contain the processed audio data.
        """

        try:
            logging.info("Setting listen time")
            if self.listen_start == 0:
                self.listen_start = time.time()

            # If not yet started recording, wait for voice activity to initiate.
            if not self.is_recording and not self.frames:
                self._set_state("listening")
                self.start_recording_on_voice_activity = True

                # Wait until recording starts
                logging.debug('Waiting for recording start')
                while not self.interrupt_stop_event.is_set():
                    if self.start_recording_event.wait(timeout=0.02):
                        break

            # If recording is ongoing, wait for voice inactivity
            # to finish recording.
            if self.is_recording:
                self.stop_recording_on_voice_deactivity = True

                # Wait until recording stops
                logging.debug('Waiting for recording stop')
                while not self.interrupt_stop_event.is_set():
                    if (self.stop_recording_event.wait(timeout=0.02)):
                        break

            # Convert recorded frames to the appropriate audio format.
            audio_array = np.frombuffer(b''.join(self.frames), dtype=np.int16)
            self.audio = audio_array.astype(np.float32) / INT16_MAX_ABS_VALUE
            self.frames.clear()

            # Reset recording-related timestamps
            self.recording_stop_time = 0
            self.listen_start = 0

            self._set_state("inactive")

        except KeyboardInterrupt:
            logging.info("KeyboardInterrupt in wait_audio, shutting down")
            self.shutdown()
            raise  # Re-raise the exception after cleanup

    def transcribe(self):
        """
        Transcribes audio captured by this class instance using the
        `faster_whisper` model.

        Automatically starts recording upon voice activity if not manually
          started using `recorder.start()`.
        Automatically stops recording upon voice deactivity if not manually
          stopped with `recorder.stop()`.
        Processes the recorded audio to generate transcription.

        Args:
            on_transcription_finished (callable, optional): Callback function
              to be executed when transcription is ready.
            If provided, transcription will be performed asynchronously,
              and the callback will receive the transcription as its argument.
              If omitted, the transcription will be performed synchronously,
              and the result will be returned.

        Returns (if no callback is set):
            str: The transcription of the recorded audio.

        Raises:
            Exception: If there is an error during the transcription process.
        """
        self._set_state("transcribing")
        audio_copy = copy.deepcopy(self.audio)
        start_time = 0
        with self.transcription_lock:
            
            try:
                if self.transcribe_count == 0:
                    logging.debug("Adding transcription request, no early transcription started")
                    start_time = time.time()  # Start timing
                    self.parent_transcription_pipe.send((audio_copy, self.language))
                    self.transcribe_count += 1

                while self.transcribe_count > 0:
                    logging.debug(F"Receive from parent_transcription_pipe after sendiung transcription request, transcribe_count: {self.transcribe_count}")
                    status, result = self.parent_transcription_pipe.recv()
                    self.transcribe_count -= 1

                self.allowed_to_early_transcribe = True
                self._set_state("inactive")
                if status == 'success':
                    segments, info = result
                    self.detected_language = info.language if info.language_probability > 0 else None
                    self.detected_language_probability = info.language_probability
                    self.last_transcription_bytes = copy.deepcopy(audio_copy)                    
                    self.last_transcription_bytes_b64 = base64.b64encode(self.last_transcription_bytes.tobytes()).decode('utf-8')
                    transcription = self._preprocess_output(segments)
                    end_time = time.time()  # End timing
                    transcription_time = end_time - start_time

                    if start_time:
                        if self.print_transcription_time:
                            print(f"Model {self.main_model_type} completed transcription in {transcription_time:.2f} seconds")
                        else:
                            logging.debug(f"Model {self.main_model_type} completed transcription in {transcription_time:.2f} seconds")
                    return transcription
                else:
                    logging.error(f"Transcription error: {result}")
                    raise Exception(result)
            except Exception as e:
                logging.error(f"Error during transcription: {str(e)}")
                raise e

    def _process_wakeword(self, data):
        """
        Processes audio data to detect wake words.
        """
        if self.wakeword_backend in {'pvp', 'pvporcupine'}:
            pcm = struct.unpack_from(
                "h" * self.buffer_size,
                data
            )
            porcupine_index = self.porcupine.process(pcm)
            if self.debug_mode:
                logging.info(f"wake words porcupine_index: {porcupine_index}")
            return self.porcupine.process(pcm)

        elif self.wakeword_backend in {'oww', 'openwakeword', 'openwakewords'}:
            pcm = np.frombuffer(data, dtype=np.int16)
            prediction = self.owwModel.predict(pcm)
            max_score = -1
            max_index = -1
            wake_words_in_prediction = len(self.owwModel.prediction_buffer.keys())
            self.wake_words_sensitivities
            if wake_words_in_prediction:
                for idx, mdl in enumerate(self.owwModel.prediction_buffer.keys()):
                    scores = list(self.owwModel.prediction_buffer[mdl])
                    if scores[-1] >= self.wake_words_sensitivity and scores[-1] > max_score:
                        max_score = scores[-1]
                        max_index = idx
                if self.debug_mode:
                    logging.info(f"wake words oww max_index, max_score: {max_index} {max_score}")
                return max_index  
            else:
                if self.debug_mode:
                    logging.info(f"wake words oww_index: -1")
                return -1

        if self.debug_mode:        
            logging.info("wake words no match")

        return -1

    def text(self,
             on_transcription_finished=None,
             ):
        """
        Transcribes audio captured by this class instance
        using the `faster_whisper` model.

        - Automatically starts recording upon voice activity if not manually
          started using `recorder.start()`.
        - Automatically stops recording upon voice deactivity if not manually
          stopped with `recorder.stop()`.
        - Processes the recorded audio to generate transcription.

        Args:
            on_transcription_finished (callable, optional): Callback function
              to be executed when transcription is ready.
            If provided, transcription will be performed asynchronously, and
              the callback will receive the transcription as its argument.
              If omitted, the transcription will be performed synchronously,
              and the result will be returned.

        Returns (if not callback is set):
            str: The transcription of the recorded audio
        """
        self.interrupt_stop_event.clear()
        self.was_interrupted.clear()
        try:
            self.wait_audio()
        except KeyboardInterrupt:
            logging.info("KeyboardInterrupt in text() method")
            self.shutdown()
            raise  # Re-raise the exception after cleanup

        if self.is_shut_down or self.interrupt_stop_event.is_set():
            if self.interrupt_stop_event.is_set():
                self.was_interrupted.set()
            return ""

        if on_transcription_finished:
            threading.Thread(target=on_transcription_finished,
                            args=(self.transcribe(),)).start()
        else:
            return self.transcribe()


    def start(self):
        """
        Starts recording audio directly without waiting for voice activity.
        """

        # Ensure there's a minimum interval
        # between stopping and starting recording
        if (time.time() - self.recording_stop_time
                < self.min_gap_between_recordings):
            logging.info("Attempted to start recording "
                         "too soon after stopping."
                         )
            return self

        logging.info("recording started")
        self._set_state("recording")
        self.text_storage = []
        self.realtime_stabilized_text = ""
        self.realtime_stabilized_safetext = ""
        self.wakeword_detected = False
        self.wake_word_detect_time = 0
        self.frames = []
        self.is_recording = True
        self.recording_start_time = time.time()
        self.is_silero_speech_active = False
        self.is_webrtc_speech_active = False
        self.stop_recording_event.clear()
        self.start_recording_event.set()

        if self.on_recording_start:
            self.on_recording_start()

        return self

    def stop(self):
        """
        Stops recording audio.
        """

        # Ensure there's a minimum interval
        # between starting and stopping recording
        if (time.time() - self.recording_start_time
                < self.min_length_of_recording):
            logging.info("Attempted to stop recording "
                         "too soon after starting."
                         )
            return self

        logging.info("recording stopped")
        self.is_recording = False
        self.recording_stop_time = time.time()
        self.is_silero_speech_active = False
        self.is_webrtc_speech_active = False
        self.silero_check_time = 0
        self.start_recording_event.clear()
        self.stop_recording_event.set()

        if self.on_recording_stop:
            self.on_recording_stop()

        return self

    def listen(self):
        """
        Puts recorder in immediate "listen" state.
        This is the state after a wake word detection, for example.
        The recorder now "listens" for voice activation.
        Once voice is detected we enter "recording" state.
        """
        self.listen_start = time.time()
        self._set_state("listening")
        self.start_recording_on_voice_activity = True

    def feed_audio(self, chunk, original_sample_rate=16000):
        """
        Feed an audio chunk into the processing pipeline. Chunks are
        accumulated until the buffer size is reached, and then the accumulated
        data is fed into the audio_queue.
        """
        # Check if the buffer attribute exists, if not, initialize it
        if not hasattr(self, 'buffer'):
            self.buffer = bytearray()

        # Check if input is a NumPy array
        if isinstance(chunk, np.ndarray):
            # Handle stereo to mono conversion if necessary
            if chunk.ndim == 2:
                chunk = np.mean(chunk, axis=1)

            # Resample to 16000 Hz if necessary
            if original_sample_rate != 16000:
                num_samples = int(len(chunk) * 16000 / original_sample_rate)
                chunk = resample(chunk, num_samples)

            # Ensure data type is int16
            chunk = chunk.astype(np.int16)

            # Convert the NumPy array to bytes
            chunk = chunk.tobytes()

        # Append the chunk to the buffer
        self.buffer += chunk
        buf_size = 2 * self.buffer_size  # silero complains if too short

        # Check if the buffer has reached or exceeded the buffer_size
        while len(self.buffer) >= buf_size:
            # Extract self.buffer_size amount of data from the buffer
            to_process = self.buffer[:buf_size]
            self.buffer = self.buffer[buf_size:]

            # Feed the extracted data to the audio_queue
            self.audio_queue.put(to_process)

    def set_microphone(self, microphone_on=True):
        """
        Set the microphone on or off.
        """
        logging.info("Setting microphone to: " + str(microphone_on))
        self.use_microphone.value = microphone_on

    def shutdown(self):
        """
        Safely shuts down the audio recording by stopping the
        recording worker and closing the audio stream.
        """

        with self.shutdown_lock:
            if self.is_shut_down:
                return

            print("\033[91mRealtimeSTT shutting down\033[0m")
            # logging.debug("RealtimeSTT shutting down")

            self.is_shut_down = True
            self.start_recording_event.set()
            self.stop_recording_event.set()

            self.shutdown_event.set()
            self.is_recording = False
            self.is_running = False

            logging.debug('Finishing recording thread')
            if self.recording_thread:
                self.audio_queue.put(bytes(1))
                self.recording_thread.join()

            logging.debug('Terminating reader process')
            # Give it some time to finish the loop and cleanup.
            if self.use_microphone.value:
                self.reader_process.join(timeout=10)

                if self.reader_process.is_alive():
                    logging.warning("Reader process did not terminate "
                                    "in time. Terminating forcefully."
                                    )
                    self.reader_process.terminate()

            logging.debug('Terminating transcription process')
            self.transcript_process.join(timeout=10)

            if self.transcript_process.is_alive():
                logging.warning("Transcript process did not terminate "
                                "in time. Terminating forcefully."
                                )
                self.transcript_process.terminate()

            self.parent_transcription_pipe.close()

            logging.debug('Finishing realtime thread')
            if self.realtime_thread:
                self.realtime_thread.join()

            if self.enable_realtime_transcription:
                if self.realtime_model_type:
                    del self.realtime_model_type
                    self.realtime_model_type = None
            gc.collect()

    def _recording_worker(self):
        """
        The main worker method which constantly monitors the audio
        input for voice activity and accordingly starts/stops the recording.
        """

        if self.use_extended_logging:
            logging.debug('Debug: Entering try block')

        last_inner_try_time = 0
        try:
            if self.use_extended_logging:
                logging.debug('Debug: Initializing variables')
            time_since_last_buffer_message = 0
            was_recording = False
            delay_was_passed = False
            wakeword_detected_time = None
            wakeword_samples_to_remove = None
            self.allowed_to_early_transcribe = True

            if self.use_extended_logging:
                logging.debug('Debug: Starting main loop')
            # Continuously monitor audio for voice activity
            while self.is_running:

                # if self.use_extended_logging:
                #     logging.debug('Debug: Entering inner try block')
                if last_inner_try_time:
                    last_processing_time = time.time() - last_inner_try_time
                    if last_processing_time > 0.1:
                        if self.use_extended_logging:
                            logging.warning('### WARNING: PROCESSING TOOK TOO LONG')
                last_inner_try_time = time.time()
                try:
                    # if self.use_extended_logging:
                    #     logging.debug('Debug: Trying to get data from audio queue')
                    try:
                        data = self.audio_queue.get(timeout=0.01)
                        self.last_words_buffer.append(data)
                    except queue.Empty:
                        # if self.use_extended_logging:
                        #     logging.debug('Debug: Queue is empty, checking if still running')
                        if not self.is_running:
                            if self.use_extended_logging:
                                logging.debug('Debug: Not running, breaking loop')
                            break
                        # if self.use_extended_logging:
                        #     logging.debug('Debug: Continuing to next iteration')
                        continue

                    if self.use_extended_logging:
                        logging.debug('Debug: Checking for on_recorded_chunk callback')
                    if self.on_recorded_chunk:
                        if self.use_extended_logging:
                            logging.debug('Debug: Calling on_recorded_chunk')
                        self.on_recorded_chunk(data)

                    if self.use_extended_logging:
                        logging.debug('Debug: Checking if handle_buffer_overflow is True')
                    if self.handle_buffer_overflow:
                        if self.use_extended_logging:
                            logging.debug('Debug: Handling buffer overflow')
                        # Handle queue overflow
                        if (self.audio_queue.qsize() >
                                self.allowed_latency_limit):
                            if self.use_extended_logging:
                                logging.debug('Debug: Queue size exceeds limit, logging warnings')
                            logging.warning("Audio queue size exceeds "
                                            "latency limit. Current size: "
                                            f"{self.audio_queue.qsize()}. "
                                            "Discarding old audio chunks."
                                            )

                        if self.use_extended_logging:
                            logging.debug('Debug: Discarding old chunks if necessary')
                        while (self.audio_queue.qsize() >
                                self.allowed_latency_limit):

                            data = self.audio_queue.get()

                except BrokenPipeError:
                    logging.error("BrokenPipeError _recording_worker")
                    self.is_running = False
                    break

                if self.use_extended_logging:
                    logging.debug('Debug: Updating time_since_last_buffer_message')
                # Feed the extracted data to the audio_queue
                if time_since_last_buffer_message:
                    time_passed = time.time() - time_since_last_buffer_message
                    if time_passed > 1:
                        if self.use_extended_logging:
                            logging.debug("_recording_worker processing audio data")
                        time_since_last_buffer_message = time.time()
                else:
                    time_since_last_buffer_message = time.time()

                if self.use_extended_logging:
                    logging.debug('Debug: Initializing failed_stop_attempt')
                failed_stop_attempt = False

                if self.use_extended_logging:
                    logging.debug('Debug: Checking if not recording')
                if not self.is_recording:
                    if self.use_extended_logging:
                        logging.debug('Debug: Handling not recording state')
                    # Handle not recording state
                    time_since_listen_start = (time.time() - self.listen_start
                                            if self.listen_start else 0)

                    wake_word_activation_delay_passed = (
                        time_since_listen_start >
                        self.wake_word_activation_delay
                    )

                    if self.use_extended_logging:
                        logging.debug('Debug: Handling wake-word timeout callback')
                    # Handle wake-word timeout callback
                    if wake_word_activation_delay_passed \
                            and not delay_was_passed:

                        if self.use_wake_words and self.wake_word_activation_delay:
                            if self.on_wakeword_timeout:
                                if self.use_extended_logging:
                                    logging.debug('Debug: Calling on_wakeword_timeout')
                                self.on_wakeword_timeout()
                    delay_was_passed = wake_word_activation_delay_passed

                    if self.use_extended_logging:
                        logging.debug('Debug: Setting state and spinner text')
                    # Set state and spinner text
                    if not self.recording_stop_time:
                        if self.use_wake_words \
                                and wake_word_activation_delay_passed \
                                and not self.wakeword_detected:
                            if self.use_extended_logging:
                                logging.debug('Debug: Setting state to "wakeword"')
                            self._set_state("wakeword")
                        else:
                            if self.listen_start:
                                if self.use_extended_logging:
                                    logging.debug('Debug: Setting state to "listening"')
                                self._set_state("listening")
                            else:
                                if self.use_extended_logging:
                                    logging.debug('Debug: Setting state to "inactive"')
                                self._set_state("inactive")

                    if self.use_extended_logging:
                        logging.debug('Debug: Checking wake word conditions')
                    if self.use_wake_words and wake_word_activation_delay_passed:
                        try:
                            if self.use_extended_logging:
                                logging.debug('Debug: Processing wakeword')
                            wakeword_index = self._process_wakeword(data)

                        except struct.error:
                            logging.error("Error unpacking audio data "
                                        "for wake word processing.")
                            continue

                        except Exception as e:
                            logging.error(f"Wake word processing error: {e}")
                            continue

                        if self.use_extended_logging:
                            logging.debug('Debug: Checking if wake word detected')
                        # If a wake word is detected                        
                        if wakeword_index >= 0:
                            if self.use_extended_logging:
                                logging.debug('Debug: Wake word detected, updating variables')
                            self.wake_word_detect_time = time.time()
                            wakeword_detected_time = time.time()
                            wakeword_samples_to_remove = int(self.sample_rate * self.wake_word_buffer_duration)
                            self.wakeword_detected = True
                            if self.on_wakeword_detected:
                                if self.use_extended_logging:
                                    logging.debug('Debug: Calling on_wakeword_detected')
                                self.on_wakeword_detected()

                    if self.use_extended_logging:
                        logging.debug('Debug: Checking voice activity conditions')
                    # Check for voice activity to
                    # trigger the start of recording
                    if ((not self.use_wake_words
                        or not wake_word_activation_delay_passed)
                            and self.start_recording_on_voice_activity) \
                            or self.wakeword_detected:

                        if self.use_extended_logging:
                            logging.debug('Debug: Checking if voice is active')
                        if self._is_voice_active():
                            if self.use_extended_logging:
                                logging.debug('Debug: Voice activity detected')
                            logging.info("voice activity detected")

                            if self.use_extended_logging:
                                logging.debug('Debug: Starting recording')
                            self.start()

                            self.start_recording_on_voice_activity = False

                            if self.use_extended_logging:
                                logging.debug('Debug: Adding buffered audio to frames')
                            # Add the buffered audio
                            # to the recording frames
                            self.frames.extend(list(self.audio_buffer))
                            self.audio_buffer.clear()

                            if self.use_extended_logging:
                                logging.debug('Debug: Resetting Silero VAD model states')
                            self.silero_vad_model.reset_states()
                        else:
                            if self.use_extended_logging:
                                logging.debug('Debug: Checking voice activity')
                            data_copy = data[:]
                            self._check_voice_activity(data_copy)

                    if self.use_extended_logging:
                        logging.debug('Debug: Resetting speech_end_silence_start')
                    self.speech_end_silence_start = 0

                else:
                    if self.use_extended_logging:
                        logging.debug('Debug: Handling recording state')
                    # If we are currently recording
                    if wakeword_samples_to_remove and wakeword_samples_to_remove > 0:
                        if self.use_extended_logging:
                            logging.debug('Debug: Removing wakeword samples')
                        # Remove samples from the beginning of self.frames
                        samples_removed = 0
                        while wakeword_samples_to_remove > 0 and self.frames:
                            frame = self.frames[0]
                            frame_samples = len(frame) // 2  # Assuming 16-bit audio
                            if wakeword_samples_to_remove >= frame_samples:
                                self.frames.pop(0)
                                samples_removed += frame_samples
                                wakeword_samples_to_remove -= frame_samples
                            else:
                                self.frames[0] = frame[wakeword_samples_to_remove * 2:]
                                samples_removed += wakeword_samples_to_remove
                                samples_to_remove = 0
                        
                        wakeword_samples_to_remove = 0

                    if self.use_extended_logging:
                        logging.debug('Debug: Checking if stop_recording_on_voice_deactivity is True')
                    # Stop the recording if silence is detected after speech
                    if self.stop_recording_on_voice_deactivity:
                        if self.use_extended_logging:
                            logging.debug('Debug: Determining if speech is detected')
                        is_speech = (
                            self._is_silero_speech(data) if self.silero_deactivity_detection
                            else self._is_webrtc_speech(data, True)
                        )

                        if self.use_extended_logging:
                            logging.debug('Debug: Formatting speech_end_silence_start')
                        if not self.speech_end_silence_start:
                            str_speech_end_silence_start = "0"
                        else:
                            str_speech_end_silence_start = datetime.datetime.fromtimestamp(self.speech_end_silence_start).strftime('%H:%M:%S.%f')[:-3]
                        if self.use_extended_logging:
                            logging.debug(f"is_speech: {is_speech}, str_speech_end_silence_start: {str_speech_end_silence_start}")

                        if self.use_extended_logging:
                            logging.debug('Debug: Checking if speech is not detected')
                        if not is_speech:
                            if self.use_extended_logging:
                                logging.debug('Debug: Handling voice deactivity')
                            # Voice deactivity was detected, so we start
                            # measuring silence time before stopping recording
                            if self.speech_end_silence_start == 0 and \
                                (time.time() - self.recording_start_time > self.min_length_of_recording):

                                self.speech_end_silence_start = time.time()

                            if self.use_extended_logging:
                                logging.debug('Debug: Checking early transcription conditions')
                            if self.speech_end_silence_start and self.early_transcription_on_silence and len(self.frames) > 0 and \
                                (time.time() - self.speech_end_silence_start > self.early_transcription_on_silence) and \
                                self.allowed_to_early_transcribe:
                                    if self.use_extended_logging:
                                        logging.debug("Debug:Adding early transcription request")
                                    self.transcribe_count += 1
                                    audio_array = np.frombuffer(b''.join(self.frames), dtype=np.int16)
                                    audio = audio_array.astype(np.float32) / INT16_MAX_ABS_VALUE

                                    if self.use_extended_logging:
                                        logging.debug("Debug: early transcription request pipe send")
                                    self.parent_transcription_pipe.send((audio, self.language))
                                    if self.use_extended_logging:
                                        logging.debug("Debug: early transcription request pipe send return")
                                    self.allowed_to_early_transcribe = False

                        else:
                            if self.use_extended_logging:
                                logging.debug('Debug: Handling speech detection')
                            if self.speech_end_silence_start:
                                if self.use_extended_logging:
                                    logging.info("Resetting self.speech_end_silence_start")
                                self.speech_end_silence_start = 0
                                self.allowed_to_early_transcribe = True

                        if self.use_extended_logging:
                            logging.debug('Debug: Checking if silence duration exceeds threshold')
                        # Wait for silence to stop recording after speech
                        if self.speech_end_silence_start and time.time() - \
                                self.speech_end_silence_start >= \
                                self.post_speech_silence_duration:

                            if self.use_extended_logging:
                                logging.debug('Debug: Formatting silence start time')
                            # Get time in desired format (HH:MM:SS.nnn)
                            silence_start_time = datetime.datetime.fromtimestamp(self.speech_end_silence_start).strftime('%H:%M:%S.%f')[:-3]

                            if self.use_extended_logging:
                                logging.debug('Debug: Calculating time difference')
                            # Calculate time difference
                            time_diff = time.time() - self.speech_end_silence_start

                            if self.use_extended_logging:
                                logging.debug('Debug: Logging voice deactivity detection')
                                logging.info(f"voice deactivity detected at {silence_start_time}, "
                                        f"time since silence start: {time_diff:.3f} seconds")

                                logging.debug('Debug: Appending data to frames and stopping recording')
                            self.frames.append(data)
                            self.stop()
                            if not self.is_recording:
                                if self.use_extended_logging:
                                    logging.debug('Debug: Resetting speech_end_silence_start')
                                self.speech_end_silence_start = 0

                                if self.use_extended_logging:
                                    logging.debug('Debug: Handling non-wake word scenario')
                            else:
                                if self.use_extended_logging:
                                    logging.debug('Debug: Setting failed_stop_attempt to True')
                                failed_stop_attempt = True

                if self.use_extended_logging:
                    logging.debug('Debug: Checking if recording stopped')
                if not self.is_recording and was_recording:
                    if self.use_extended_logging:
                        logging.debug('Debug: Resetting after stopping recording')
                    # Reset after stopping recording to ensure clean state
                    self.stop_recording_on_voice_deactivity = False

                if self.use_extended_logging:
                    logging.debug('Debug: Checking Silero time')
                if time.time() - self.silero_check_time > 0.1:
                    self.silero_check_time = 0

                if self.use_extended_logging:
                    logging.debug('Debug: Handling wake word timeout')
                # Handle wake word timeout (waited to long initiating
                # speech after wake word detection)
                if self.wake_word_detect_time and time.time() - \
                        self.wake_word_detect_time > self.wake_word_timeout:

                    self.wake_word_detect_time = 0
                    if self.wakeword_detected and self.on_wakeword_timeout:
                        if self.use_extended_logging:
                            logging.debug('Debug: Calling on_wakeword_timeout')
                        self.on_wakeword_timeout()
                    self.wakeword_detected = False

                if self.use_extended_logging:
                    logging.debug('Debug: Updating was_recording')
                was_recording = self.is_recording

                if self.use_extended_logging:
                    logging.debug('Debug: Checking if recording and not failed stop attempt')
                if self.is_recording and not failed_stop_attempt:
                    if self.use_extended_logging:
                        logging.debug('Debug: Appending data to frames')
                    self.frames.append(data)

                if self.use_extended_logging:
                    logging.debug('Debug: Checking if not recording or speech end silence start')
                if not self.is_recording or self.speech_end_silence_start:
                    if self.use_extended_logging:
                        logging.debug('Debug: Appending data to audio buffer')
                    self.audio_buffer.append(data)

        except Exception as e:
            logging.debug('Debug: Caught exception in main try block')
            if not self.interrupt_stop_event.is_set():
                logging.error(f"Unhandled exeption in _recording_worker: {e}")
                raise

        if self.use_extended_logging:
            logging.debug('Debug: Exiting _recording_worker method')


    def _realtime_worker(self):
        """
        Performs real-time transcription if the feature is enabled.

        The method is responsible transcribing recorded audio frames
          in real-time based on the specified resolution interval.
        The transcribed text is stored in `self.realtime_transcription_text`
          and a callback
        function is invoked with this text if specified.
        """

        try:

            logging.debug('Starting realtime worker')

            # Return immediately if real-time transcription is not enabled
            if not self.enable_realtime_transcription:
                return

            # Continue running as long as the main process is active
            while self.is_running:

                # Check if the recording is active
                if self.is_recording:

                    # Sleep for the duration of the transcription resolution
                    time.sleep(self.realtime_processing_pause)

                    # Convert the buffer frames to a NumPy array
                    audio_array = np.frombuffer(
                        b''.join(self.frames),
                        dtype=np.int16
                        )

                    logging.debug(f"Current realtime buffer size: {len(audio_array)}")

                    # Normalize the array to a [-1, 1] range
                    audio_array = audio_array.astype(np.float32) / \
                        INT16_MAX_ABS_VALUE

                    if self.use_main_model_for_realtime:
                        with self.transcription_lock:
                            try:
                                self.parent_transcription_pipe.send((audio_array, self.language))
                                if self.parent_transcription_pipe.poll(timeout=5):  # Wait for 5 seconds
                                    logging.debug("Receive from realtime worker after transcription request to main model")
                                    status, result = self.parent_transcription_pipe.recv()
                                    if status == 'success':
                                        segments, info = result
                                        self.detected_realtime_language = info.language if info.language_probability > 0 else None
                                        self.detected_realtime_language_probability = info.language_probability
                                        realtime_text = segments
                                        logging.debug(f"Realtime text detected with main model: {realtime_text}")
                                    else:
                                        logging.error(f"Realtime transcription error: {result}")
                                        continue
                                else:
                                    logging.warning("Realtime transcription timed out")
                                    continue
                            except Exception as e:
                                logging.error(f"Error in realtime transcription: {str(e)}")
                                continue
                    else:
                        # Perform transcription and assemble the text
                        segments, info = self.realtime_model_type.transcribe(
                            audio_array,
                            language=self.language if self.language else None,
                            beam_size=self.beam_size_realtime,
                            initial_prompt=self.initial_prompt,
                            suppress_tokens=self.suppress_tokens,
                        )

                        self.detected_realtime_language = info.language if info.language_probability > 0 else None
                        self.detected_realtime_language_probability = info.language_probability
                        realtime_text = " ".join(
                            seg.text for seg in segments
                        )
                        logging.debug(f"Realtime text detected: {realtime_text}")

                    # double check recording state
                    # because it could have changed mid-transcription
                    if self.is_recording and time.time() - \
                            self.recording_start_time > self.init_realtime_after_seconds:

                        # logging.debug('Starting realtime transcription')
                        self.realtime_transcription_text = realtime_text
                        self.realtime_transcription_text = \
                            self.realtime_transcription_text.strip()

                        self.text_storage.append(
                            self.realtime_transcription_text
                            )

                        # Take the last two texts in storage, if they exist
                        if len(self.text_storage) >= 2:
                            last_two_texts = self.text_storage[-2:]

                            # Find the longest common prefix
                            # between the two texts
                            prefix = os.path.commonprefix(
                                [last_two_texts[0], last_two_texts[1]]
                                )

                            # This prefix is the text that was transcripted
                            # two times in the same way
                            # Store as "safely detected text"
                            if len(prefix) >= \
                                    len(self.realtime_stabilized_safetext):

                                # Only store when longer than the previous
                                # as additional security
                                self.realtime_stabilized_safetext = prefix

                        # Find parts of the stabilized text
                        # in the freshly transcripted text
                        matching_pos = self._find_tail_match_in_text(
                            self.realtime_stabilized_safetext,
                            self.realtime_transcription_text
                            )

                        if matching_pos < 0:
                            if self.realtime_stabilized_safetext:
                                self._on_realtime_transcription_stabilized(
                                    self._preprocess_output(
                                        self.realtime_stabilized_safetext,
                                        True
                                    )
                                )
                            else:
                                self._on_realtime_transcription_stabilized(
                                    self._preprocess_output(
                                        self.realtime_transcription_text,
                                        True
                                    )
                                )
                        else:
                            # We found parts of the stabilized text
                            # in the transcripted text
                            # We now take the stabilized text
                            # and add only the freshly transcripted part to it
                            output_text = self.realtime_stabilized_safetext + \
                                self.realtime_transcription_text[matching_pos:]

                            # This yields us the "left" text part as stabilized
                            # AND at the same time delivers fresh detected
                            # parts on the first run without the need for
                            # two transcriptions
                            self._on_realtime_transcription_stabilized(
                                self._preprocess_output(output_text, True)
                                )

                        # Invoke the callback with the transcribed text
                        self._on_realtime_transcription_update(
                            self._preprocess_output(
                                self.realtime_transcription_text,
                                True
                            )
                        )

                # If not recording, sleep briefly before checking again
                else:
                    time.sleep(TIME_SLEEP)

        except Exception as e:
            logging.error(f"Unhandled exeption in _realtime_worker: {e}")
            raise

    def _is_silero_speech(self, chunk):
        """
        Returns true if speech is detected in the provided audio data

        Args:
            data (bytes): raw bytes of audio data (1024 raw bytes with
            16000 sample rate and 16 bits per sample)
        """
        if self.sample_rate != 16000:
            pcm_data = np.frombuffer(chunk, dtype=np.int16)
            data_16000 = signal.resample_poly(
                pcm_data, 16000, self.sample_rate)
            chunk = data_16000.astype(np.int16).tobytes()

        self.silero_working = True
        audio_chunk = np.frombuffer(chunk, dtype=np.int16)
        audio_chunk = audio_chunk.astype(np.float32) / INT16_MAX_ABS_VALUE
        vad_prob = self.silero_vad_model(
            torch.from_numpy(audio_chunk),
            SAMPLE_RATE).item()
        is_silero_speech_active = vad_prob > (1 - self.silero_sensitivity)
        if is_silero_speech_active:
            if not self.is_silero_speech_active and self.use_extended_logging:
                logging.info(f"{bcolors.OKGREEN}Silero VAD detected speech{bcolors.ENDC}")
        elif self.is_silero_speech_active and self.use_extended_logging:
            logging.info(f"{bcolors.WARNING}Silero VAD detected silence{bcolors.ENDC}")
        self.is_silero_speech_active = is_silero_speech_active
        self.silero_working = False
        return is_silero_speech_active

    def _is_webrtc_speech(self, chunk, all_frames_must_be_true=False):
        """
        Returns true if speech is detected in the provided audio data

        Args:
            data (bytes): raw bytes of audio data (1024 raw bytes with
            16000 sample rate and 16 bits per sample)
        """
        speech_str = f"{bcolors.OKGREEN}WebRTC VAD detected speech{bcolors.ENDC}"
        silence_str = f"{bcolors.WARNING}WebRTC VAD detected silence{bcolors.ENDC}"
        if self.sample_rate != 16000:
            pcm_data = np.frombuffer(chunk, dtype=np.int16)
            data_16000 = signal.resample_poly(
                pcm_data, 16000, self.sample_rate)
            chunk = data_16000.astype(np.int16).tobytes()

        # Number of audio frames per millisecond
        frame_length = int(16000 * 0.01)  # for 10ms frame
        num_frames = int(len(chunk) / (2 * frame_length))
        speech_frames = 0

        for i in range(num_frames):
            start_byte = i * frame_length * 2
            end_byte = start_byte + frame_length * 2
            frame = chunk[start_byte:end_byte]
            if self.webrtc_vad_model.is_speech(frame, 16000):
                speech_frames += 1
                if not all_frames_must_be_true:
                    if self.debug_mode:
                        logging.info(f"Speech detected in frame {i + 1}"
                              f" of {num_frames}")
                    if not self.is_webrtc_speech_active and self.use_extended_logging:
                        logging.info(speech_str)
                    self.is_webrtc_speech_active = True
                    return True
        if all_frames_must_be_true:
            if self.debug_mode and speech_frames == num_frames:
                logging.info(f"Speech detected in {speech_frames} of "
                      f"{num_frames} frames")
            elif self.debug_mode:
                logging.info(f"Speech not detected in all {num_frames} frames")
            speech_detected = speech_frames == num_frames
            if speech_detected and not self.is_webrtc_speech_active and self.use_extended_logging:
                logging.info(speech_str)
            elif not speech_detected and self.is_webrtc_speech_active and self.use_extended_logging:
                logging.info(silence_str)
            self.is_webrtc_speech_active = speech_detected
            return speech_detected
        else:
            if self.debug_mode:
                logging.info(f"Speech not detected in any of {num_frames} frames")
            if self.is_webrtc_speech_active and self.use_extended_logging:
                logging.info(silence_str)
            self.is_webrtc_speech_active = False
            return False

    def _check_voice_activity(self, data):
        """
        Initiate check if voice is active based on the provided data.

        Args:
            data: The audio data to be checked for voice activity.
        """
        self._is_webrtc_speech(data)

        # First quick performing check for voice activity using WebRTC
        if self.is_webrtc_speech_active:

            if not self.silero_working:
                self.silero_working = True

                # Run the intensive check in a separate thread
                threading.Thread(
                    target=self._is_silero_speech,
                    args=(data,)).start()

    def clear_audio_queue(self):
        """
        Safely empties the audio queue to ensure no remaining audio 
        fragments get processed e.g. after waking up the recorder.
        """
        self.audio_buffer.clear()
        try:
            self.text_storage = []
            self.realtime_stabilized_text = ""
            self.realtime_stabilized_safetext = ""
            self.frames = []
            while True:
                self.audio_queue.get_nowait()
        except:
            # PyTorch's mp.Queue doesn't have a specific Empty exception
            # so we catch any exception that might occur when the queue is empty
            pass

    def _is_voice_active(self):
        """
        Determine if voice is active.

        Returns:
            bool: True if voice is active, False otherwise.
        """
        return self.is_webrtc_speech_active and self.is_silero_speech_active

    def _set_state(self, new_state):
        """
        Update the current state of the recorder and execute
        corresponding state-change callbacks.

        Args:
            new_state (str): The new state to set.

        """
        # Check if the state has actually changed
        if new_state == self.state:
            return

        # Store the current state for later comparison
        old_state = self.state

        # Update to the new state
        self.state = new_state

        # Log the state change
        logging.info(f"State changed from '{old_state}' to '{new_state}'")

        # Execute callbacks based on transitioning FROM a particular state
        if old_state == "listening":
            if self.on_vad_detect_stop:
                self.on_vad_detect_stop()
        elif old_state == "wakeword":
            if self.on_wakeword_detection_end:
                self.on_wakeword_detection_end()

        # Execute callbacks based on transitioning TO a particular state
        if new_state == "listening":
            if self.on_vad_detect_start:
                self.on_vad_detect_start()
            self._set_spinner("speak now")
            if self.spinner and self.halo:
                self.halo._interval = 250
        elif new_state == "wakeword":
            if self.on_wakeword_detection_start:
                self.on_wakeword_detection_start()
            self._set_spinner(f"say {self.wake_words}")
            if self.spinner and self.halo:
                self.halo._interval = 500
        elif new_state == "transcribing":
            if self.on_transcription_start:
                self.on_transcription_start()
            self._set_spinner("transcribing")
            if self.spinner and self.halo:
                self.halo._interval = 50
        elif new_state == "recording":
            self._set_spinner("recording")
            if self.spinner and self.halo:
                self.halo._interval = 100
        elif new_state == "inactive":
            if self.spinner and self.halo:
                self.halo.stop()
                self.halo = None

    def _set_spinner(self, text):
        """
        Update the spinner's text or create a new
        spinner with the provided text.

        Args:
            text (str): The text to be displayed alongside the spinner.
        """
        if self.spinner:
            # If the Halo spinner doesn't exist, create and start it
            if self.halo is None:
                self.halo = halo.Halo(text=text)
                self.halo.start()
            # If the Halo spinner already exists, just update the text
            else:
                self.halo.text = text

    def _preprocess_output(self, text, preview=False):
        """
        Preprocesses the output text by removing any leading or trailing
        whitespace, converting all whitespace sequences to a single space
        character, and capitalizing the first character of the text.

        Args:
            text (str): The text to be preprocessed.

        Returns:
            str: The preprocessed text.
        """
        text = re.sub(r'\s+', ' ', text.strip())

        if self.ensure_sentence_starting_uppercase:
            if text:
                text = text[0].upper() + text[1:]

        # Ensure the text ends with a proper punctuation
        # if it ends with an alphanumeric character
        if not preview:
            if self.ensure_sentence_ends_with_period:
                if text and text[-1].isalnum():
                    text += '.'

        return text

    def _find_tail_match_in_text(self, text1, text2, length_of_match=10):
        """
        Find the position where the last 'n' characters of text1
        match with a substring in text2.

        This method takes two texts, extracts the last 'n' characters from
        text1 (where 'n' is determined by the variable 'length_of_match'), and
        searches for an occurrence of this substring in text2, starting from
        the end of text2 and moving towards the beginning.

        Parameters:
        - text1 (str): The text containing the substring that we want to find
          in text2.
        - text2 (str): The text in which we want to find the matching
          substring.
        - length_of_match(int): The length of the matching string that we are
          looking for

        Returns:
        int: The position (0-based index) in text2 where the matching
          substring starts. If no match is found or either of the texts is
          too short, returns -1.
        """

        # Check if either of the texts is too short
        if len(text1) < length_of_match or len(text2) < length_of_match:
            return -1

        # The end portion of the first text that we want to compare
        target_substring = text1[-length_of_match:]

        # Loop through text2 from right to left
        for i in range(len(text2) - length_of_match + 1):
            # Extract the substring from text2
            # to compare with the target_substring
            current_substring = text2[len(text2) - i - length_of_match:
                                      len(text2) - i]

            # Compare the current_substring with the target_substring
            if current_substring == target_substring:
                # Position in text2 where the match starts
                return len(text2) - i

        return -1

    def _on_realtime_transcription_stabilized(self, text):
        """
        Callback method invoked when the real-time transcription stabilizes.

        This method is called internally when the transcription text is
        considered "stable" meaning it's less likely to change significantly
        with additional audio input. It notifies any registered external
        listener about the stabilized text if recording is still ongoing.
        This is particularly useful for applications that need to display
        live transcription results to users and want to highlight parts of the
        transcription that are less likely to change.

        Args:
            text (str): The stabilized transcription text.
        """
        if self.on_realtime_transcription_stabilized:
            if self.is_recording:
                self.on_realtime_transcription_stabilized(text)

    def _on_realtime_transcription_update(self, text):
        """
        Callback method invoked when there's an update in the real-time
        transcription.

        This method is called internally whenever there's a change in the
        transcription text, notifying any registered external listener about
        the update if recording is still ongoing. This provides a mechanism
        for applications to receive and possibly display live transcription
        updates, which could be partial and still subject to change.

        Args:
            text (str): The updated transcription text.
        """
        if self.on_realtime_transcription_update:
            if self.is_recording:
                self.on_realtime_transcription_update(text)

    def __enter__(self):
        """
        Method to setup the context manager protocol.

        This enables the instance to be used in a `with` statement, ensuring
        proper resource management. When the `with` block is entered, this
        method is automatically called.

        Returns:
            self: The current instance of the class.
        """
        return self

    def __exit__(self, exc_type, exc_value, traceback):
        """
        Method to define behavior when the context manager protocol exits.

        This is called when exiting the `with` block and ensures that any
        necessary cleanup or resource release processes are executed, such as
        shutting down the system properly.

        Args:
            exc_type (Exception or None): The type of the exception that
              caused the context to be exited, if any.
            exc_value (Exception or None): The exception instance that caused
              the context to be exited, if any.
            traceback (Traceback or None): The traceback corresponding to the
              exception, if any.
        """
        self.shutdown()<|MERGE_RESOLUTION|>--- conflicted
+++ resolved
@@ -575,53 +575,33 @@
             # Initialize the logging configuration with the specified level
             log_format = 'RealTimeSTT: %(name)s - %(levelname)s - %(message)s'
 
-<<<<<<< HEAD
-            # Create a logger
+            # Adjust file_log_format to include milliseconds
+            file_log_format = '%(asctime)s.%(msecs)03d - ' + log_format
+
+            # Get the root logger
             logger = logging.getLogger()
-            logger.setLevel(level)  # Set the root logger's level
-
-            # Create a file handler and set its level
-            file_handler = logging.FileHandler('realtimesst.log')
-            file_handler.setLevel(logging.DEBUG)
-            file_handler.setFormatter(logging.Formatter(log_format))
+            logger.setLevel(logging.DEBUG)  # Set the root logger's level to DEBUG
+
+            # Remove any existing handlers
+            logger.handlers = []
 
             # Create a console handler and set its level
             console_handler = logging.StreamHandler()
-            console_handler.setLevel(level)
+            console_handler.setLevel(level) 
             console_handler.setFormatter(logging.Formatter(log_format))
 
             # Add the handlers to the logger
-            logger.addHandler(file_handler)
-            logger.addHandler(console_handler)
-=======
-        # Adjust file_log_format to include milliseconds
-        file_log_format = '%(asctime)s.%(msecs)03d - ' + log_format
-
-        # Get the root logger
-        logger = logging.getLogger()
-        logger.setLevel(logging.DEBUG)  # Set the root logger's level to DEBUG
-
-        # Remove any existing handlers
-        logger.handlers = []
-
-        # Create a console handler and set its level
-        console_handler = logging.StreamHandler()
-        console_handler.setLevel(level) 
-        console_handler.setFormatter(logging.Formatter(log_format))
-
-        # Add the handlers to the logger
-        if not no_log_file:
-            # Create a file handler and set its level
-            file_handler = logging.FileHandler('realtimesst.log')
-            file_handler.setLevel(logging.DEBUG)
-            file_handler.setFormatter(logging.Formatter(
-                file_log_format,
-                datefmt='%Y-%m-%d %H:%M:%S'
-            ))
-
-            logger.addHandler(file_handler)
-        logger.addHandler(console_handler)
->>>>>>> c4fa5953
+            if not no_log_file:
+                # Create a file handler and set its level
+                file_handler = logging.FileHandler('realtimesst.log')
+                file_handler.setLevel(logging.DEBUG)
+                file_handler.setFormatter(logging.Formatter(
+                    file_log_format,
+                    datefmt='%Y-%m-%d %H:%M:%S'
+                ))
+
+                logger.addHandler(file_handler)
+            logger.addHandler(console_handler)            
 
         self.is_shut_down = False
         self.shutdown_event = mp.Event()
