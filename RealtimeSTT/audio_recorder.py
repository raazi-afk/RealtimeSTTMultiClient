"""

The AudioToTextRecorder class in the provided code facilitates
fast speech-to-text transcription.

The class employs the faster_whisper library to transcribe the recorded audio
into text using machine learning models, which can be run either on a GPU or
CPU. Voice activity detection (VAD) is built in, meaning the software can
automatically start or stop recording based on the presence or absence of
speech. It integrates wake word detection through the pvporcupine library,
allowing the software to initiate recording when a specific word or phrase
is spoken. The system provides real-time feedback and can be further
customized.

Features:
- Voice Activity Detection: Automatically starts/stops recording when speech
  is detected or when speech ends.
- Wake Word Detection: Starts recording when a specified wake word (or words)
  is detected.
- Event Callbacks: Customizable callbacks for when recording starts
  or finishes.
- Fast Transcription: Returns the transcribed text from the audio as fast
  as possible.

Author: Kolja Beigel

"""

from typing import Iterable, List, Optional, Union
import torch.multiprocessing as mp
import torch
from ctypes import c_bool
from openwakeword.model import Model
from scipy.signal import resample
from scipy import signal
import signal as system_signal
import faster_whisper
import openwakeword
import collections
import numpy as np
import pvporcupine
import traceback
import threading
import webrtcvad
import itertools
import datetime
import platform
import pyaudio
import logging
import struct
import base64
import queue
import halo
import time
import copy
import os
import re
import gc

# Set OpenMP runtime duplicate library handling to OK (Use only for development!)
os.environ['KMP_DUPLICATE_LIB_OK'] = 'TRUE'

INIT_MODEL_TRANSCRIPTION = "tiny"
INIT_MODEL_TRANSCRIPTION_REALTIME = "tiny"
INIT_REALTIME_PROCESSING_PAUSE = 0.2
INIT_REALTIME_INITIAL_PAUSE = 0.2
INIT_SILERO_SENSITIVITY = 0.4
INIT_WEBRTC_SENSITIVITY = 3
INIT_POST_SPEECH_SILENCE_DURATION = 0.6
INIT_MIN_LENGTH_OF_RECORDING = 0.5
INIT_MIN_GAP_BETWEEN_RECORDINGS = 0
INIT_WAKE_WORDS_SENSITIVITY = 0.6
INIT_PRE_RECORDING_BUFFER_DURATION = 1.0
INIT_WAKE_WORD_ACTIVATION_DELAY = 0.0
INIT_WAKE_WORD_TIMEOUT = 5.0
INIT_WAKE_WORD_BUFFER_DURATION = 0.1
ALLOWED_LATENCY_LIMIT = 100

TIME_SLEEP = 0.02
SAMPLE_RATE = 16000
BUFFER_SIZE = 512
INT16_MAX_ABS_VALUE = 32768.0

INIT_HANDLE_BUFFER_OVERFLOW = False
if platform.system() != 'Darwin':
    INIT_HANDLE_BUFFER_OVERFLOW = True


class TranscriptionWorker:
    def __init__(self, conn, stdout_pipe, model_path, compute_type, gpu_device_index, device,
                 ready_event, shutdown_event, interrupt_stop_event, beam_size, initial_prompt, suppress_tokens):
        self.conn = conn
        self.stdout_pipe = stdout_pipe
        self.model_path = model_path
        self.compute_type = compute_type
        self.gpu_device_index = gpu_device_index
        self.device = device
        self.ready_event = ready_event
        self.shutdown_event = shutdown_event
        self.interrupt_stop_event = interrupt_stop_event
        self.beam_size = beam_size
        self.initial_prompt = initial_prompt
        self.suppress_tokens = suppress_tokens
        self.queue = queue.Queue()

    def custom_print(self, *args, **kwargs):
        message = ' '.join(map(str, args))
        try:
            self.stdout_pipe.send(message)
        except (BrokenPipeError, EOFError, OSError):
            pass

    def poll_connection(self):
        while not self.shutdown_event.is_set():
            if self.conn.poll(0.01):
                try:
                    data = self.conn.recv()
                    self.queue.put(data)
                except Exception as e:
                    logging.error(f"Error receiving data from connection: {e}")
            else:
                time.sleep(TIME_SLEEP)

    def run(self):
        if __name__ == "__main__":
             system_signal.signal(system_signal.SIGINT, system_signal.SIG_IGN)
             __builtins__['print'] = self.custom_print

        logging.info(f"Initializing faster_whisper main transcription model {self.model_path}")

        try:
            model = faster_whisper.WhisperModel(
                model_size_or_path=self.model_path,
                device=self.device,
                compute_type=self.compute_type,
                device_index=self.gpu_device_index,
            )
        except Exception as e:
            logging.exception(f"Error initializing main faster_whisper transcription model: {e}")
            raise

        self.ready_event.set()
        logging.debug("Faster_whisper main speech to text transcription model initialized successfully")

        # Start the polling thread
        polling_thread = threading.Thread(target=self.poll_connection)
        polling_thread.start()

        try:
            while not self.shutdown_event.is_set():
                try:
                    audio, language = self.queue.get(timeout=0.1)
                    try:
                        segments, info = model.transcribe(
                            audio,
                            language=language if language else None,
                            beam_size=self.beam_size,
                            initial_prompt=self.initial_prompt,
                            suppress_tokens=self.suppress_tokens
                        )
                        transcription = " ".join(seg.text for seg in segments).strip()
                        logging.debug(f"Final text detected with main model: {transcription}")
                        self.conn.send(('success', (transcription, info)))
                    except Exception as e:
                        logging.error(f"General error in transcription: {e}")
                        self.conn.send(('error', str(e)))
                except queue.Empty:
                    continue
                except KeyboardInterrupt:
                    self.interrupt_stop_event.set()
                    logging.debug("Transcription worker process finished due to KeyboardInterrupt")
                    break
                except Exception as e:
                    logging.error(f"General error in processing queue item: {e}")
        finally:
            __builtins__['print'] = print  # Restore the original print function
            self.conn.close()
            self.stdout_pipe.close()
            self.shutdown_event.set()  # Ensure the polling thread will stop
            polling_thread.join()  # Wait for the polling thread to finish


class bcolors:
    OKGREEN = '\033[92m'  # Green for active speech detection
    WARNING = '\033[93m'  # Yellow for silence detection
    ENDC = '\033[0m'      # Reset to default color


class AudioToTextRecorder:
    """
    A class responsible for capturing audio from the microphone, detecting
    voice activity, and then transcribing the captured audio using the
    `faster_whisper` model.
    """

    def __init__(self,
                 model: str = INIT_MODEL_TRANSCRIPTION,
                 language: str = "",
                 compute_type: str = "default",
                 input_device_index: int = None,
                 gpu_device_index: Union[int, List[int]] = 0,
                 device: str = "cuda",
                 on_recording_start=None,
                 on_recording_stop=None,
                 on_transcription_start=None,
                 ensure_sentence_starting_uppercase=True,
                 ensure_sentence_ends_with_period=True,
                 use_microphone=True,
                 spinner=True,
                 level=logging.WARNING,
                 init_logging=True,

                 # Realtime transcription parameters
                 enable_realtime_transcription=False,
                 use_main_model_for_realtime=False,
                 realtime_model_type=INIT_MODEL_TRANSCRIPTION_REALTIME,
                 realtime_processing_pause=INIT_REALTIME_PROCESSING_PAUSE,
                 init_realtime_after_seconds=INIT_REALTIME_INITIAL_PAUSE,
                 on_realtime_transcription_update=None,
                 on_realtime_transcription_stabilized=None,

                 # Voice activation parameters
                 silero_sensitivity: float = INIT_SILERO_SENSITIVITY,
                 silero_use_onnx: bool = False,
                 silero_deactivity_detection: bool = False,
                 webrtc_sensitivity: int = INIT_WEBRTC_SENSITIVITY,
                 post_speech_silence_duration: float = (
                     INIT_POST_SPEECH_SILENCE_DURATION
                 ),
                 min_length_of_recording: float = (
                     INIT_MIN_LENGTH_OF_RECORDING
                 ),
                 min_gap_between_recordings: float = (
                     INIT_MIN_GAP_BETWEEN_RECORDINGS
                 ),
                 pre_recording_buffer_duration: float = (
                     INIT_PRE_RECORDING_BUFFER_DURATION
                 ),
                 on_vad_detect_start=None,
                 on_vad_detect_stop=None,

                 # Wake word parameters
                 wakeword_backend: str = "pvporcupine",
                 openwakeword_model_paths: str = None,
                 openwakeword_inference_framework: str = "onnx",
                 wake_words: str = "",
                 wake_words_sensitivity: float = INIT_WAKE_WORDS_SENSITIVITY,
                 wake_word_activation_delay: float = (
                    INIT_WAKE_WORD_ACTIVATION_DELAY
                 ),
                 wake_word_timeout: float = INIT_WAKE_WORD_TIMEOUT,
                 wake_word_buffer_duration: float = INIT_WAKE_WORD_BUFFER_DURATION,
                 on_wakeword_detected=None,
                 on_wakeword_timeout=None,
                 on_wakeword_detection_start=None,
                 on_wakeword_detection_end=None,
                 on_recorded_chunk=None,
                 debug_mode=False,
                 handle_buffer_overflow: bool = INIT_HANDLE_BUFFER_OVERFLOW,
                 beam_size: int = 5,
                 beam_size_realtime: int = 3,
                 buffer_size: int = BUFFER_SIZE,
                 sample_rate: int = SAMPLE_RATE,
                 initial_prompt: Optional[Union[str, Iterable[int]]] = None,
                 suppress_tokens: Optional[List[int]] = [-1],
                 print_transcription_time: bool = False,
                 early_transcription_on_silence: int = 0,
                 allowed_latency_limit: int = ALLOWED_LATENCY_LIMIT,
                 no_log_file: bool = False,
                 use_extended_logging: bool = False,
                 ):
        """
        Initializes an audio recorder and  transcription
        and wake word detection.

        Args:
        - model (str, default="tiny"): Specifies the size of the transcription
          model to use or the path to a converted model directory.
                Valid options are 'tiny', 'tiny.en', 'base', 'base.en',
                'small', 'small.en', 'medium', 'medium.en', 'large-v1',
                'large-v2'.
                If a specific size is provided, the model is downloaded
                from the Hugging Face Hub.
        - language (str, default=""): Language code for speech-to-text engine.
            If not specified, the model will attempt to detect the language
            automatically.
        - compute_type (str, default="default"): Specifies the type of
            computation to be used for transcription.
            See https://opennmt.net/CTranslate2/quantization.html.
        - input_device_index (int, default=0): The index of the audio input
            device to use.
        - gpu_device_index (int, default=0): Device ID to use.
            The model can also be loaded on multiple GPUs by passing a list of
            IDs (e.g. [0, 1, 2, 3]). In that case, multiple transcriptions can
            run in parallel when transcribe() is called from multiple Python
            threads
        - device (str, default="cuda"): Device for model to use. Can either be 
            "cuda" or "cpu".
        - on_recording_start (callable, default=None): Callback function to be
            called when recording of audio to be transcripted starts.
        - on_recording_stop (callable, default=None): Callback function to be
            called when recording of audio to be transcripted stops.
        - on_transcription_start (callable, default=None): Callback function
            to be called when transcription of audio to text starts.
        - ensure_sentence_starting_uppercase (bool, default=True): Ensures
            that every sentence detected by the algorithm starts with an
            uppercase letter.
        - ensure_sentence_ends_with_period (bool, default=True): Ensures that
            every sentence that doesn't end with punctuation such as "?", "!"
            ends with a period
        - use_microphone (bool, default=True): Specifies whether to use the
            microphone as the audio input source. If set to False, the
            audio input source will be the audio data sent through the
            feed_audio() method.
        - spinner (bool, default=True): Show spinner animation with current
            state.
        - level (int, default=logging.WARNING): Logging level.
        - init_logging (bool, default=True): Whether to initialize
            the logging framework. Set to False to manage this yourself.
        - enable_realtime_transcription (bool, default=False): Enables or
            disables real-time transcription of audio. When set to True, the
            audio will be transcribed continuously as it is being recorded.
        - use_main_model_for_realtime (str, default=False):
            If True, use the main transcription model for both regular and
            real-time transcription. If False, use a separate model specified
            by realtime_model_type for real-time transcription.
            Using a single model can save memory and potentially improve
            performance, but may not be optimized for real-time processing.
            Using separate models allows for a smaller, faster model for
            real-time transcription while keeping a more accurate model for
            final transcription.
        - realtime_model_type (str, default="tiny"): Specifies the machine
            learning model to be used for real-time transcription. Valid
            options include 'tiny', 'tiny.en', 'base', 'base.en', 'small',
            'small.en', 'medium', 'medium.en', 'large-v1', 'large-v2'.
        - realtime_processing_pause (float, default=0.1): Specifies the time
            interval in seconds after a chunk of audio gets transcribed. Lower
            values will result in more "real-time" (frequent) transcription
            updates but may increase computational load.
        - init_realtime_after_seconds (float, default=0.2): Specifies the 
            initial waiting time after the recording was initiated before
            yielding the first realtime transcription
        - on_realtime_transcription_update = A callback function that is
            triggered whenever there's an update in the real-time
            transcription. The function is called with the newly transcribed
            text as its argument.
        - on_realtime_transcription_stabilized = A callback function that is
            triggered when the transcribed text stabilizes in quality. The
            stabilized text is generally more accurate but may arrive with a
            slight delay compared to the regular real-time updates.
        - silero_sensitivity (float, default=SILERO_SENSITIVITY): Sensitivity
            for the Silero Voice Activity Detection model ranging from 0
            (least sensitive) to 1 (most sensitive). Default is 0.5.
        - silero_use_onnx (bool, default=False): Enables usage of the
            pre-trained model from Silero in the ONNX (Open Neural Network
            Exchange) format instead of the PyTorch format. This is
            recommended for faster performance.
        - silero_deactivity_detection (bool, default=False): Enables the Silero
            model for end-of-speech detection. More robust against background
            noise. Utilizes additional GPU resources but improves accuracy in
            noisy environments. When False, uses the default WebRTC VAD,
            which is more sensitive but may continue recording longer due
            to background sounds.
        - webrtc_sensitivity (int, default=WEBRTC_SENSITIVITY): Sensitivity
            for the WebRTC Voice Activity Detection engine ranging from 0
            (least aggressive / most sensitive) to 3 (most aggressive,
            least sensitive). Default is 3.
        - post_speech_silence_duration (float, default=0.2): Duration in
            seconds of silence that must follow speech before the recording
            is considered to be completed. This ensures that any brief
            pauses during speech don't prematurely end the recording.
        - min_gap_between_recordings (float, default=1.0): Specifies the
            minimum time interval in seconds that should exist between the
            end of one recording session and the beginning of another to
            prevent rapid consecutive recordings.
        - min_length_of_recording (float, default=1.0): Specifies the minimum
            duration in seconds that a recording session should last to ensure
            meaningful audio capture, preventing excessively short or
            fragmented recordings.
        - pre_recording_buffer_duration (float, default=0.2): Duration in
            seconds for the audio buffer to maintain pre-roll audio
            (compensates speech activity detection latency)
        - on_vad_detect_start (callable, default=None): Callback function to
            be called when the system listens for voice activity.
        - on_vad_detect_stop (callable, default=None): Callback function to be
            called when the system stops listening for voice activity.
        - wakeword_backend (str, default="pvporcupine"): Specifies the backend
            library to use for wake word detection. Supported options include
            'pvporcupine' for using the Porcupine wake word engine or 'oww' for
            using the OpenWakeWord engine.
        - openwakeword_model_paths (str, default=None): Comma-separated paths
            to model files for the openwakeword library. These paths point to
            custom models that can be used for wake word detection when the
            openwakeword library is selected as the wakeword_backend.
        - openwakeword_inference_framework (str, default="onnx"): Specifies
            the inference framework to use with the openwakeword library.
            Can be either 'onnx' for Open Neural Network Exchange format 
            or 'tflite' for TensorFlow Lite.
        - wake_words (str, default=""): Comma-separated string of wake words to
            initiate recording when using the 'pvporcupine' wakeword backend.
            Supported wake words include: 'alexa', 'americano', 'blueberry',
            'bumblebee', 'computer', 'grapefruits', 'grasshopper', 'hey google',
            'hey siri', 'jarvis', 'ok google', 'picovoice', 'porcupine',
            'terminator'. For the 'openwakeword' backend, wake words are
            automatically extracted from the provided model files, so specifying
            them here is not necessary.
        - wake_words_sensitivity (float, default=0.5): Sensitivity for wake
            word detection, ranging from 0 (least sensitive) to 1 (most
            sensitive). Default is 0.5.
        - wake_word_activation_delay (float, default=0): Duration in seconds
            after the start of monitoring before the system switches to wake
            word activation if no voice is initially detected. If set to
            zero, the system uses wake word activation immediately.
        - wake_word_timeout (float, default=5): Duration in seconds after a
            wake word is recognized. If no subsequent voice activity is
            detected within this window, the system transitions back to an
            inactive state, awaiting the next wake word or voice activation.
        - wake_word_buffer_duration (float, default=0.1): Duration in seconds
            to buffer audio data during wake word detection. This helps in
            cutting out the wake word from the recording buffer so it does not
            falsely get detected along with the following spoken text, ensuring
            cleaner and more accurate transcription start triggers.
            Increase this if parts of the wake word get detected as text.
        - on_wakeword_detected (callable, default=None): Callback function to
            be called when a wake word is detected.
        - on_wakeword_timeout (callable, default=None): Callback function to
            be called when the system goes back to an inactive state after when
            no speech was detected after wake word activation
        - on_wakeword_detection_start (callable, default=None): Callback
             function to be called when the system starts to listen for wake
             words
        - on_wakeword_detection_end (callable, default=None): Callback
            function to be called when the system stops to listen for
            wake words (e.g. because of timeout or wake word detected)
        - on_recorded_chunk (callable, default=None): Callback function to be
            called when a chunk of audio is recorded. The function is called
            with the recorded audio chunk as its argument.
        - debug_mode (bool, default=False): If set to True, the system will
            print additional debug information to the console.
        - handle_buffer_overflow (bool, default=True): If set to True, the system
            will log a warning when an input overflow occurs during recording and
            remove the data from the buffer.
        - beam_size (int, default=5): The beam size to use for beam search
            decoding.
        - beam_size_realtime (int, default=3): The beam size to use for beam
            search decoding in the real-time transcription model.
        - buffer_size (int, default=512): The buffer size to use for audio
            recording. Changing this may break functionality.
        - sample_rate (int, default=16000): The sample rate to use for audio
            recording. Changing this will very probably functionality (as the
            WebRTC VAD model is very sensitive towards the sample rate).
        - initial_prompt (str or iterable of int, default=None): Initial
            prompt to be fed to the transcription models.
        - suppress_tokens (list of int, default=[-1]): Tokens to be suppressed
            from the transcription output.
        - print_transcription_time (bool, default=False): Logs processing time
            of main model transcription 
        - early_transcription_on_silence (int, default=0): If set, the
            system will transcribe audio faster when silence is detected.
            Transcription will start after the specified milliseconds, so 
            keep this value lower than post_speech_silence_duration. 
            Ideally around post_speech_silence_duration minus the estimated
            transcription time with the main model.
            If silence lasts longer than post_speech_silence_duration, the 
            recording is stopped, and the transcription is submitted. If 
            voice activity resumes within this period, the transcription 
            is discarded. Results in faster final transcriptions to the cost
            of additional GPU load due to some unnecessary final transcriptions.
        - allowed_latency_limit (int, default=100): Maximal amount of chunks
            that can be unprocessed in queue before discarding chunks.
        - no_log_file (bool, default=False): Skips writing of debug log file.
        - use_extended_logging (bool, default=False): Writes extensive
            log messages for the recording worker, that processes the audio
            chunks.

        Raises:
            Exception: Errors related to initializing transcription
            model, wake word detection, or audio recording.
        """

        self.language = language
        self.compute_type = compute_type
        self.input_device_index = input_device_index
        self.gpu_device_index = gpu_device_index
        self.device = device
        self.wake_words = wake_words
        self.wake_word_activation_delay = wake_word_activation_delay
        self.wake_word_timeout = wake_word_timeout
        self.wake_word_buffer_duration = wake_word_buffer_duration
        self.ensure_sentence_starting_uppercase = (
            ensure_sentence_starting_uppercase
        )
        self.ensure_sentence_ends_with_period = (
            ensure_sentence_ends_with_period
        )
        self.use_microphone = mp.Value(c_bool, use_microphone)
        self.min_gap_between_recordings = min_gap_between_recordings
        self.min_length_of_recording = min_length_of_recording
        self.pre_recording_buffer_duration = pre_recording_buffer_duration
        self.post_speech_silence_duration = post_speech_silence_duration
        self.on_recording_start = on_recording_start
        self.on_recording_stop = on_recording_stop
        self.on_wakeword_detected = on_wakeword_detected
        self.on_wakeword_timeout = on_wakeword_timeout
        self.on_vad_detect_start = on_vad_detect_start
        self.on_vad_detect_stop = on_vad_detect_stop
        self.on_wakeword_detection_start = on_wakeword_detection_start
        self.on_wakeword_detection_end = on_wakeword_detection_end
        self.on_recorded_chunk = on_recorded_chunk
        self.on_transcription_start = on_transcription_start
        self.enable_realtime_transcription = enable_realtime_transcription
        self.use_main_model_for_realtime = use_main_model_for_realtime
        self.main_model_type = model
        self.realtime_model_type = realtime_model_type
        self.realtime_processing_pause = realtime_processing_pause
        self.init_realtime_after_seconds = init_realtime_after_seconds
        self.on_realtime_transcription_update = (
            on_realtime_transcription_update
        )
        self.on_realtime_transcription_stabilized = (
            on_realtime_transcription_stabilized
        )
        self.debug_mode = debug_mode
        self.handle_buffer_overflow = handle_buffer_overflow
        self.beam_size = beam_size
        self.beam_size_realtime = beam_size_realtime
        self.allowed_latency_limit = allowed_latency_limit

        self.level = level
        self.audio_queue = mp.Queue()
        self.buffer_size = buffer_size
        self.sample_rate = sample_rate
        self.recording_start_time = 0
        self.recording_stop_time = 0
        self.wake_word_detect_time = 0
        self.silero_check_time = 0
        self.silero_working = False
        self.speech_end_silence_start = 0
        self.silero_sensitivity = silero_sensitivity
        self.silero_deactivity_detection = silero_deactivity_detection
        self.listen_start = 0
        self.spinner = spinner
        self.halo = None
        self.state = "inactive"
        self.wakeword_detected = False
        self.text_storage = []
        self.realtime_stabilized_text = ""
        self.realtime_stabilized_safetext = ""
        self.is_webrtc_speech_active = False
        self.is_silero_speech_active = False
        self.recording_thread = None
        self.realtime_thread = None
        self.audio_interface = None
        self.audio = None
        self.stream = None
        self.start_recording_event = threading.Event()
        self.stop_recording_event = threading.Event()
        self.last_transcription_bytes = None
        self.last_transcription_bytes_b64 = None
        self.initial_prompt = initial_prompt
        self.suppress_tokens = suppress_tokens
        self.use_wake_words = wake_words or wakeword_backend in {'oww', 'openwakeword', 'openwakewords'}
        self.detected_language = None
        self.detected_language_probability = 0
        self.detected_realtime_language = None
        self.detected_realtime_language_probability = 0
        self.transcription_lock = threading.Lock()
        self.shutdown_lock = threading.Lock()
        self.transcribe_count = 0
        self.print_transcription_time = print_transcription_time
        self.early_transcription_on_silence = early_transcription_on_silence
        self.use_extended_logging = use_extended_logging

        if init_logging:
            # Initialize the logging configuration with the specified level
            log_format = 'RealTimeSTT: %(name)s - %(levelname)s - %(message)s'

            # Adjust file_log_format to include milliseconds
            file_log_format = '%(asctime)s.%(msecs)03d - ' + log_format

            # Get the root logger
            logger = logging.getLogger()
            logger.setLevel(logging.DEBUG)  # Set the root logger's level to DEBUG

            # Remove any existing handlers
            logger.handlers = []

            # Create a console handler and set its level
            console_handler = logging.StreamHandler()
            console_handler.setLevel(level) 
            console_handler.setFormatter(logging.Formatter(log_format))

            # Add the handlers to the logger
            if not no_log_file:
                # Create a file handler and set its level
                file_handler = logging.FileHandler('realtimesst.log')
                file_handler.setLevel(logging.DEBUG)
                file_handler.setFormatter(logging.Formatter(
                    file_log_format,
                    datefmt='%Y-%m-%d %H:%M:%S'
                ))

                logger.addHandler(file_handler)
            logger.addHandler(console_handler)            

        self.is_shut_down = False
        self.shutdown_event = mp.Event()
        
        try:
            # Only set the start method if it hasn't been set already
            if mp.get_start_method(allow_none=True) is None:
                mp.set_start_method("spawn")
        except RuntimeError as e:
            logging.info(f"Start method has already been set. Details: {e}")

        logging.info("Starting RealTimeSTT")

        if use_extended_logging:
            logging.info("RealtimeSTT was called with these parameters:")
            for param, value in locals().items():
                logging.info(f"{param}: {value}")

        self.interrupt_stop_event = mp.Event()
        self.was_interrupted = mp.Event()
        self.main_transcription_ready_event = mp.Event()
        self.parent_transcription_pipe, child_transcription_pipe = mp.Pipe()
        self.parent_stdout_pipe, child_stdout_pipe = mp.Pipe()

        # Set device for model
        self.device = "cuda" if self.device == "cuda" and torch.cuda.is_available() else "cpu"

        self.transcript_process = self._start_thread(
            target=AudioToTextRecorder._transcription_worker,
            args=(
                child_transcription_pipe,
                child_stdout_pipe,
                model,
                self.compute_type,
                self.gpu_device_index,
                self.device,
                self.main_transcription_ready_event,
                self.shutdown_event,
                self.interrupt_stop_event,
                self.beam_size,
                self.initial_prompt,
                self.suppress_tokens
            )
        )

        # Start audio data reading process
        if self.use_microphone.value:
            logging.info("Initializing audio recording"
                         " (creating pyAudio input stream,"
                         f" sample rate: {self.sample_rate}"
                         f" buffer size: {self.buffer_size}"
                         )
            self.reader_process = self._start_thread(
                target=AudioToTextRecorder._audio_data_worker,
                args=(
                    self.audio_queue,
                    self.sample_rate,
                    self.buffer_size,
                    self.input_device_index,
                    self.shutdown_event,
                    self.interrupt_stop_event,
                    self.use_microphone
                )
            )

        # Initialize the realtime transcription model
        if self.enable_realtime_transcription and not self.use_main_model_for_realtime:
            try:
                logging.info("Initializing faster_whisper realtime "
                             f"transcription model {self.realtime_model_type}"
                             )
                self.realtime_model_type = faster_whisper.WhisperModel(
                    model_size_or_path=self.realtime_model_type,
                    device=self.device,
                    compute_type=self.compute_type,
                    device_index=self.gpu_device_index
                )

            except Exception as e:
                logging.exception("Error initializing faster_whisper "
                                  f"realtime transcription model: {e}"
                                  )
                raise

            logging.debug("Faster_whisper realtime speech to text "
                          "transcription model initialized successfully")

        # Setup wake word detection
        if wake_words or wakeword_backend in {'oww', 'openwakeword', 'openwakewords'}:
            self.wakeword_backend = wakeword_backend

            self.wake_words_list = [
                word.strip() for word in wake_words.lower().split(',')
            ]
            self.wake_words_sensitivity = wake_words_sensitivity
            self.wake_words_sensitivities = [
                float(wake_words_sensitivity)
                for _ in range(len(self.wake_words_list))
            ]

            if self.wakeword_backend in {'pvp', 'pvporcupine'}:

                try:
                    self.porcupine = pvporcupine.create(
                        keywords=self.wake_words_list,
                        sensitivities=self.wake_words_sensitivities
                    )
                    self.buffer_size = self.porcupine.frame_length
                    self.sample_rate = self.porcupine.sample_rate

                except Exception as e:
                    logging.exception(
                        "Error initializing porcupine "
                        f"wake word detection engine: {e}"
                    )
                    raise

                logging.debug(
                    "Porcupine wake word detection engine initialized successfully"
                )

            elif self.wakeword_backend in {'oww', 'openwakeword', 'openwakewords'}:
                    
                openwakeword.utils.download_models()

                try:
                    if openwakeword_model_paths:
                        model_paths = openwakeword_model_paths.split(',')
                        self.owwModel = Model(
                            wakeword_models=model_paths,
                            inference_framework=openwakeword_inference_framework
                        )
                        logging.info(
                            "Successfully loaded wakeword model(s): "
                            f"{openwakeword_model_paths}"
                        )
                    else:
                        self.owwModel = Model(
                            inference_framework=openwakeword_inference_framework)
                    
                    self.oww_n_models = len(self.owwModel.models.keys())
                    if not self.oww_n_models:
                        logging.error(
                            "No wake word models loaded."
                        )

                    for model_key in self.owwModel.models.keys():
                        logging.info(
                            "Successfully loaded openwakeword model: "
                            f"{model_key}"
                        )

                except Exception as e:
                    logging.exception(
                        "Error initializing openwakeword "
                        f"wake word detection engine: {e}"
                    )
                    raise

                logging.debug(
                    "Open wake word detection engine initialized successfully"
                )
            
            else:
                logging.exception(f"Wakeword engine {self.wakeword_backend} unknown/unsupported. Please specify one of: pvporcupine, openwakeword.")


        # Setup voice activity detection model WebRTC
        try:
            logging.info("Initializing WebRTC voice with "
                         f"Sensitivity {webrtc_sensitivity}"
                         )
            self.webrtc_vad_model = webrtcvad.Vad()
            self.webrtc_vad_model.set_mode(webrtc_sensitivity)

        except Exception as e:
            logging.exception("Error initializing WebRTC voice "
                              f"activity detection engine: {e}"
                              )
            raise

        logging.debug("WebRTC VAD voice activity detection "
                      "engine initialized successfully"
                      )

        # Setup voice activity detection model Silero VAD
        try:
            self.silero_vad_model, _ = torch.hub.load(
                repo_or_dir="snakers4/silero-vad",
                model="silero_vad",
                verbose=False,
                onnx=silero_use_onnx
            )

        except Exception as e:
            logging.exception(f"Error initializing Silero VAD "
                              f"voice activity detection engine: {e}"
                              )
            raise

        logging.debug("Silero VAD voice activity detection "
                      "engine initialized successfully"
                      )

        self.audio_buffer = collections.deque(
            maxlen=int((self.sample_rate // self.buffer_size) *
                       self.pre_recording_buffer_duration)
        )
        self.last_words_buffer = collections.deque(
            maxlen=int((self.sample_rate // self.buffer_size) *
                       0.3)
        )
        self.frames = []
        self.new_frames = mp.Event()
        self.new_frames.set()

        # Recording control flags
        self.is_recording = False
        self.is_running = True
        self.start_recording_on_voice_activity = False
        self.stop_recording_on_voice_deactivity = False

        # Start the recording worker thread
        self.recording_thread = threading.Thread(target=self._recording_worker)
        self.recording_thread.daemon = True
        self.recording_thread.start()

        # Start the realtime transcription worker thread
        self.realtime_thread = threading.Thread(target=self._realtime_worker)
        self.realtime_thread.daemon = True
        self.realtime_thread.start()
                   
        # Wait for transcription models to start
        logging.debug('Waiting for main transcription model to start')
        self.main_transcription_ready_event.wait()
        logging.debug('Main transcription model ready')

        self.stdout_thread = threading.Thread(target=self._read_stdout)
        self.stdout_thread.daemon = True
        self.stdout_thread.start()

        logging.debug('RealtimeSTT initialization completed successfully')
                   
    def _start_thread(self, target=None, args=()):
        """
        Implement a consistent threading model across the library.

        This method is used to start any thread in this library. It uses the
        standard threading. Thread for Linux and for all others uses the pytorch
        MultiProcessing library 'Process'.
        Args:
            target (callable object): is the callable object to be invoked by
              the run() method. Defaults to None, meaning nothing is called.
            args (tuple): is a list or tuple of arguments for the target
              invocation. Defaults to ().
        """
        if (platform.system() == 'Linux'):
            thread = threading.Thread(target=target, args=args)
            thread.deamon = True
            thread.start()
            return thread
        else:
            thread = mp.Process(target=target, args=args)
            thread.start()
            return thread

    def _read_stdout(self):
        while not self.shutdown_event.is_set():
            try:
                if self.parent_stdout_pipe.poll(0.1):
                    logging.debug("Receive from stdout pipe")
                    message = self.parent_stdout_pipe.recv()
                    logging.info(message)
            except (BrokenPipeError, EOFError, OSError):
                # The pipe probably has been closed, so we ignore the error
                pass
            except KeyboardInterrupt:  # handle manual interruption (Ctrl+C)
                logging.info("KeyboardInterrupt in read from stdout detected, exiting...")
                break
            except Exception as e:
                logging.error(f"Unexpected error in read from stdout: {e}")
                logging.error(traceback.format_exc())  # Log the full traceback here
                break 
            time.sleep(0.1)

    def _transcription_worker(*args, **kwargs):
        worker = TranscriptionWorker(*args, **kwargs)
        worker.run()

    @staticmethod
    def _audio_data_worker(audio_queue,
                        target_sample_rate,
                        buffer_size,
                        input_device_index,
                        shutdown_event,
                        interrupt_stop_event,
                        use_microphone):
        """
        Worker method that handles the audio recording process.

        This method runs in a separate process and is responsible for:
        - Setting up the audio input stream for recording at the highest possible sample rate.
        - Continuously reading audio data from the input stream, resampling if necessary,
        preprocessing the data, and placing complete chunks in a queue.
        - Handling errors during the recording process.
        - Gracefully terminating the recording process when a shutdown event is set.

        Args:
            audio_queue (queue.Queue): A queue where recorded audio data is placed.
            target_sample_rate (int): The desired sample rate for the output audio (for Silero VAD).
            buffer_size (int): The number of samples expected by the Silero VAD model.
            input_device_index (int): The index of the audio input device.
            shutdown_event (threading.Event): An event that, when set, signals this worker method to terminate.
            interrupt_stop_event (threading.Event): An event to signal keyboard interrupt.
            use_microphone (multiprocessing.Value): A shared value indicating whether to use the microphone.

        Raises:
            Exception: If there is an error while initializing the audio recording.
        """
        import pyaudio
        import numpy as np
        from scipy import signal
        
        if __name__ == '__main__':
            system_signal.signal(system_signal.SIGINT, system_signal.SIG_IGN)

        def get_highest_sample_rate(audio_interface, device_index):
            """Get the highest supported sample rate for the specified device."""
            try:
                device_info = audio_interface.get_device_info_by_index(device_index)
                max_rate = int(device_info['defaultSampleRate'])
                
                if 'supportedSampleRates' in device_info:
                    supported_rates = [int(rate) for rate in device_info['supportedSampleRates']]
                    if supported_rates:
                        max_rate = max(supported_rates)
                
                return max_rate
            except Exception as e:
                logging.warning(f"Failed to get highest sample rate: {e}")
                return 48000  # Fallback to a common high sample rate

        def initialize_audio_stream(audio_interface, sample_rate, chunk_size):
            nonlocal input_device_index

            def validate_device(device_index):
                """Validate that the device exists and is actually available for input."""
                try:
                    device_info = audio_interface.get_device_info_by_index(device_index)
                    if not device_info.get('maxInputChannels', 0) > 0:
                        return False

                    # Try to actually read from the device
                    test_stream = audio_interface.open(
                        format=pyaudio.paInt16,
                        channels=1,
                        rate=target_sample_rate,
                        input=True,
                        frames_per_buffer=chunk_size,
                        input_device_index=device_index,
                        start=False  # Don't start the stream yet
                    )

                    # Start the stream and try to read from it
                    test_stream.start_stream()
                    test_data = test_stream.read(chunk_size, exception_on_overflow=False)
                    test_stream.stop_stream()
                    test_stream.close()

                    # Check if we got valid data
                    if len(test_data) == 0:
                        return False

                    return True

                except Exception as e:
                    logging.debug(f"Device validation failed: {e}")
                    return False

            """Initialize the audio stream with error handling."""
            while not shutdown_event.is_set():
                try:
                    # First, get a list of all available input devices
                    input_devices = []
                    for i in range(audio_interface.get_device_count()):
                        try:
                            device_info = audio_interface.get_device_info_by_index(i)
                            if device_info.get('maxInputChannels', 0) > 0:
                                input_devices.append(i)
                        except Exception:
                            continue

                    if not input_devices:
                        raise Exception("No input devices found")

                    # If input_device_index is None or invalid, try to find a working device
                    if input_device_index is None or input_device_index not in input_devices:
                        # First try the default device
                        try:
                            default_device = audio_interface.get_default_input_device_info()
                            if validate_device(default_device['index']):
                                input_device_index = default_device['index']
                        except Exception:
                            # If default device fails, try other available input devices
                            for device_index in input_devices:
                                if validate_device(device_index):
                                    input_device_index = device_index
                                    break
                            else:
                                raise Exception("No working input devices found")

                    # Validate the selected device one final time
                    if not validate_device(input_device_index):
                        raise Exception("Selected device validation failed")

                    # If we get here, we have a validated device
                    stream = audio_interface.open(
                        format=pyaudio.paInt16,
                        channels=1,
                        rate=sample_rate,
                        input=True,
                        frames_per_buffer=chunk_size,
                        input_device_index=input_device_index,
                    )

                    logging.info(f"Microphone connected and validated (input_device_index: {input_device_index})")
                    return stream

                except Exception as e:
                    logging.error(f"Microphone connection failed: {e}. Retrying...")
                    input_device_index = None
                    time.sleep(3)  # Wait before retrying
                    continue

        def preprocess_audio(chunk, original_sample_rate, target_sample_rate):
            """Preprocess audio chunk similar to feed_audio method."""
            if isinstance(chunk, np.ndarray):
                # Handle stereo to mono conversion if necessary
                if chunk.ndim == 2:
                    chunk = np.mean(chunk, axis=1)

                # Resample to target_sample_rate if necessary
                if original_sample_rate != target_sample_rate:
                    num_samples = int(len(chunk) * target_sample_rate / original_sample_rate)
                    chunk = signal.resample(chunk, num_samples)

                # Ensure data type is int16
                chunk = chunk.astype(np.int16)
            else:
                # If chunk is bytes, convert to numpy array
                chunk = np.frombuffer(chunk, dtype=np.int16)

                # Resample if necessary
                if original_sample_rate != target_sample_rate:
                    num_samples = int(len(chunk) * target_sample_rate / original_sample_rate)
                    chunk = signal.resample(chunk, num_samples)
                    chunk = chunk.astype(np.int16)

            return chunk.tobytes()

        audio_interface = None
        stream = None
        device_sample_rate = None
        chunk_size = 1024  # Increased chunk size for better performance

        def setup_audio():  
            nonlocal audio_interface, stream, device_sample_rate, input_device_index
            try:
                if audio_interface is None:
                    audio_interface = pyaudio.PyAudio()
                if input_device_index is None:
                    try:
                        default_device = audio_interface.get_default_input_device_info()
                        input_device_index = default_device['index']
                    except OSError as e:
                        input_device_index = None

                sample_rates_to_try = [16000]  # Try 16000 Hz first
                if input_device_index is not None:
                    highest_rate = get_highest_sample_rate(audio_interface, input_device_index)
                    if highest_rate != 16000:
                        sample_rates_to_try.append(highest_rate)
                else:
                    sample_rates_to_try.append(48000)  # Fallback sample rate

                for rate in sample_rates_to_try:
                    try:
                        device_sample_rate = rate
                        stream = initialize_audio_stream(audio_interface, device_sample_rate, chunk_size)
                        if stream is not None:
                            logging.debug(f"Audio recording initialized successfully at {device_sample_rate} Hz, reading {chunk_size} frames at a time")
                            # logging.error(f"Audio recording initialized successfully at {device_sample_rate} Hz, reading {chunk_size} frames at a time")
                            return True
                    except Exception as e:
                        logging.warning(f"Failed to initialize audio23 stream at {device_sample_rate} Hz: {e}")
                        continue

                # If we reach here, none of the sample rates worked
                raise Exception("Failed to initialize audio stream12 with all sample rates.")

            except Exception as e:
                logging.exception(f"Error initializing pyaudio audio recording: {e}")
                if audio_interface:
                    audio_interface.terminate()
                return False

        if not setup_audio():
            raise Exception("Failed to set up audio recording.")

        buffer = bytearray()
        silero_buffer_size = 2 * buffer_size  # silero complains if too short

        time_since_last_buffer_message = 0

        try:
            while not shutdown_event.is_set():
                try:
                    data = stream.read(chunk_size, exception_on_overflow=False)
                    
                    if use_microphone.value:
                        processed_data = preprocess_audio(data, device_sample_rate, target_sample_rate)
                        buffer += processed_data

                        # Check if the buffer has reached or exceeded the silero_buffer_size
                        while len(buffer) >= silero_buffer_size:
                            # Extract silero_buffer_size amount of data from the buffer
                            to_process = buffer[:silero_buffer_size]
                            buffer = buffer[silero_buffer_size:]

                            # Feed the extracted data to the audio_queue
                            if time_since_last_buffer_message:
                                time_passed = time.time() - time_since_last_buffer_message
                                if time_passed > 1:
                                    logging.debug("_audio_data_worker writing audio data into queue.")
                                    time_since_last_buffer_message = time.time()
                            else:
                                time_since_last_buffer_message = time.time()

                            audio_queue.put(to_process)
                            

                except OSError as e:
                    if e.errno == pyaudio.paInputOverflowed:
                        logging.warning("Input overflowed. Frame dropped.")
                    else:
                        logging.error(f"OSError during recording: {e}")
                        # Attempt to reinitialize the stream
                        logging.error("Attempting to reinitialize the audio stream...")

                        try:
                            if stream:
                                stream.stop_stream()
                                stream.close()
                        except Exception as e:
                            pass
                        
                        # Wait a bit before trying to reinitialize
                        time.sleep(1)
                        
                        if not setup_audio():
                            logging.error("Failed to reinitialize audio stream. Exiting.")
                            break
                        else:
                            logging.error("Audio stream reinitialized successfully.")
                    continue

                except Exception as e:
                    logging.error(f"Unknown error during recording: {e}")
                    tb_str = traceback.format_exc()
                    logging.error(f"Traceback: {tb_str}")
                    logging.error(f"Error: {e}")
                    # Attempt to reinitialize the stream
                    logging.info("Attempting to reinitialize the audio stream...")
                    try:
                        if stream:
                            stream.stop_stream()
                            stream.close()
                    except Exception as e:
                        pass
                    
                    # Wait a bit before trying to reinitialize
                    time.sleep(1)
                    
                    if not setup_audio():
                        logging.error("Failed to reinitialize audio stream. Exiting.")
                        break
                    else:
                        logging.info("Audio stream reinitialized successfully.")
                    continue

        except KeyboardInterrupt:
            interrupt_stop_event.set()
            logging.debug("Audio data worker process finished due to KeyboardInterrupt")
        finally:
            # After recording stops, feed any remaining audio data
            if buffer:
                audio_queue.put(bytes(buffer))
            
            try:
                if stream:
                    stream.stop_stream()
                    stream.close()
            except Exception as e:
                pass
            if audio_interface:
                audio_interface.terminate()

    def wakeup(self):
        """
        If in wake work modus, wake up as if a wake word was spoken.
        """
        self.listen_start = time.time()

    def abort(self):
        self.start_recording_on_voice_activity = False
        self.stop_recording_on_voice_deactivity = False
        self._set_state("inactive")
        self.interrupt_stop_event.set()
        self.was_interrupted.wait()
        self.was_interrupted.clear()

    def wait_audio(self):
        """
        Waits for the start and completion of the audio recording process.

        This method is responsible for:
        - Waiting for voice activity to begin recording if not yet started.
        - Waiting for voice inactivity to complete the recording.
        - Setting the audio buffer from the recorded frames.
        - Resetting recording-related attributes.

        Side effects:
        - Updates the state of the instance.
        - Modifies the audio attribute to contain the processed audio data.
        """

        try:
            logging.info("Setting listen time")
            if self.listen_start == 0:
                self.listen_start = time.time()

            # If not yet started recording, wait for voice activity to initiate.
            if not self.is_recording and not self.frames:
                self._set_state("listening")
                self.start_recording_on_voice_activity = True

                # Wait until recording starts
                logging.debug('Waiting for recording start')
                while not self.interrupt_stop_event.is_set():
                    if self.start_recording_event.wait(timeout=0.02):
                        break

            # If recording is ongoing, wait for voice inactivity
            # to finish recording.
            if self.is_recording:
                self.stop_recording_on_voice_deactivity = True

                # Wait until recording stops
                logging.debug('Waiting for recording stop')
                while not self.interrupt_stop_event.is_set():
                    if (self.stop_recording_event.wait(timeout=0.02)):
                        break

            # Convert recorded frames to the appropriate audio format.
            audio_array = np.frombuffer(b''.join(self.frames), dtype=np.int16)
            self.audio = audio_array.astype(np.float32) / INT16_MAX_ABS_VALUE
            self.frames.clear()

            # Reset recording-related timestamps
            self.recording_stop_time = 0
            self.listen_start = 0

<<<<<<< HEAD
        # Convert recorded frames to the appropriate audio format.
        audio_array = np.frombuffer(b''.join(self.frames), dtype=np.int16)
        self.audio = audio_array.astype(np.float32) / INT16_MAX_ABS_VALUE
        self.frames.clear()
        self.new_frames.set()

        # Reset recording-related timestamps
        self.recording_stop_time = 0
        self.listen_start = 0
=======
            self._set_state("inactive")
>>>>>>> 73ed6d96

        except KeyboardInterrupt:
            logging.info("KeyboardInterrupt in wait_audio, shutting down")
            self.shutdown()
            raise  # Re-raise the exception after cleanup

    def transcribe(self):
        """
        Transcribes audio captured by this class instance using the
        `faster_whisper` model.

        Automatically starts recording upon voice activity if not manually
          started using `recorder.start()`.
        Automatically stops recording upon voice deactivity if not manually
          stopped with `recorder.stop()`.
        Processes the recorded audio to generate transcription.

        Args:
            on_transcription_finished (callable, optional): Callback function
              to be executed when transcription is ready.
            If provided, transcription will be performed asynchronously,
              and the callback will receive the transcription as its argument.
              If omitted, the transcription will be performed synchronously,
              and the result will be returned.

        Returns (if no callback is set):
            str: The transcription of the recorded audio.

        Raises:
            Exception: If there is an error during the transcription process.
        """
        self._set_state("transcribing")
        audio_copy = copy.deepcopy(self.audio)
        start_time = 0
        with self.transcription_lock:
            
            try:
                if self.transcribe_count == 0:
                    logging.debug("Adding transcription request, no early transcription started")
                    start_time = time.time()  # Start timing
                    self.parent_transcription_pipe.send((audio_copy, self.language))
                    self.transcribe_count += 1

                while self.transcribe_count > 0:
                    logging.debug(F"Receive from parent_transcription_pipe after sendiung transcription request, transcribe_count: {self.transcribe_count}")
                    status, result = self.parent_transcription_pipe.recv()
                    self.transcribe_count -= 1

                self.allowed_to_early_transcribe = True
                self._set_state("inactive")
                if status == 'success':
                    segments, info = result
                    self.detected_language = info.language if info.language_probability > 0 else None
                    self.detected_language_probability = info.language_probability
                    self.last_transcription_bytes = copy.deepcopy(audio_copy)                    
                    self.last_transcription_bytes_b64 = base64.b64encode(self.last_transcription_bytes.tobytes()).decode('utf-8')
                    transcription = self._preprocess_output(segments)
                    end_time = time.time()  # End timing
                    transcription_time = end_time - start_time

                    if start_time:
                        if self.print_transcription_time:
                            print(f"Model {self.main_model_type} completed transcription in {transcription_time:.2f} seconds")
                        else:
                            logging.debug(f"Model {self.main_model_type} completed transcription in {transcription_time:.2f} seconds")
                    return transcription
                else:
                    logging.error(f"Transcription error: {result}")
                    raise Exception(result)
            except Exception as e:
                logging.error(f"Error during transcription: {str(e)}")
                raise e

    def _process_wakeword(self, data):
        """
        Processes audio data to detect wake words.
        """
        if self.wakeword_backend in {'pvp', 'pvporcupine'}:
            pcm = struct.unpack_from(
                "h" * self.buffer_size,
                data
            )
            porcupine_index = self.porcupine.process(pcm)
            if self.debug_mode:
                logging.info(f"wake words porcupine_index: {porcupine_index}")
            return self.porcupine.process(pcm)

        elif self.wakeword_backend in {'oww', 'openwakeword', 'openwakewords'}:
            pcm = np.frombuffer(data, dtype=np.int16)
            prediction = self.owwModel.predict(pcm)
            max_score = -1
            max_index = -1
            wake_words_in_prediction = len(self.owwModel.prediction_buffer.keys())
            self.wake_words_sensitivities
            if wake_words_in_prediction:
                for idx, mdl in enumerate(self.owwModel.prediction_buffer.keys()):
                    scores = list(self.owwModel.prediction_buffer[mdl])
                    if scores[-1] >= self.wake_words_sensitivity and scores[-1] > max_score:
                        max_score = scores[-1]
                        max_index = idx
                if self.debug_mode:
                    logging.info(f"wake words oww max_index, max_score: {max_index} {max_score}")
                return max_index  
            else:
                if self.debug_mode:
                    logging.info(f"wake words oww_index: -1")
                return -1

        if self.debug_mode:        
            logging.info("wake words no match")

        return -1

    def text(self,
             on_transcription_finished=None,
             ):
        """
        Transcribes audio captured by this class instance
        using the `faster_whisper` model.

        - Automatically starts recording upon voice activity if not manually
          started using `recorder.start()`.
        - Automatically stops recording upon voice deactivity if not manually
          stopped with `recorder.stop()`.
        - Processes the recorded audio to generate transcription.

        Args:
            on_transcription_finished (callable, optional): Callback function
              to be executed when transcription is ready.
            If provided, transcription will be performed asynchronously, and
              the callback will receive the transcription as its argument.
              If omitted, the transcription will be performed synchronously,
              and the result will be returned.

        Returns (if not callback is set):
            str: The transcription of the recorded audio
        """
        self.interrupt_stop_event.clear()
        self.was_interrupted.clear()
        try:
            self.wait_audio()
        except KeyboardInterrupt:
            logging.info("KeyboardInterrupt in text() method")
            self.shutdown()
            raise  # Re-raise the exception after cleanup

        if self.is_shut_down or self.interrupt_stop_event.is_set():
            if self.interrupt_stop_event.is_set():
                self.was_interrupted.set()
            return ""

        if on_transcription_finished:
            threading.Thread(target=on_transcription_finished,
                            args=(self.transcribe(),)).start()
        else:
            return self.transcribe()


    def start(self):
        """
        Starts recording audio directly without waiting for voice activity.
        """

        # Ensure there's a minimum interval
        # between stopping and starting recording
        if (time.time() - self.recording_stop_time
                < self.min_gap_between_recordings):
            logging.info("Attempted to start recording "
                         "too soon after stopping."
                         )
            return self

        logging.info("recording started")
        self._set_state("recording")
        self.text_storage = []
        self.realtime_stabilized_text = ""
        self.realtime_stabilized_safetext = ""
        self.wakeword_detected = False
        self.wake_word_detect_time = 0
        self.frames = []
        self.new_frames.set()
        self.is_recording = True
        self.recording_start_time = time.time()
        self.is_silero_speech_active = False
        self.is_webrtc_speech_active = False
        self.stop_recording_event.clear()
        self.start_recording_event.set()

        if self.on_recording_start:
            self.on_recording_start()

        return self

    def stop(self):
        """
        Stops recording audio.
        """

        # Ensure there's a minimum interval
        # between starting and stopping recording
        if (time.time() - self.recording_start_time
                < self.min_length_of_recording):
            logging.info("Attempted to stop recording "
                         "too soon after starting."
                         )
            return self

        logging.info("recording stopped")
        self.is_recording = False
        self.recording_stop_time = time.time()
        self.is_silero_speech_active = False
        self.is_webrtc_speech_active = False
        self.silero_check_time = 0
        self.start_recording_event.clear()
        self.stop_recording_event.set()

        if self.on_recording_stop:
            self.on_recording_stop()

        return self

    def listen(self):
        """
        Puts recorder in immediate "listen" state.
        This is the state after a wake word detection, for example.
        The recorder now "listens" for voice activation.
        Once voice is detected we enter "recording" state.
        """
        self.listen_start = time.time()
        self._set_state("listening")
        self.start_recording_on_voice_activity = True

    def feed_audio(self, chunk, original_sample_rate=16000):
        """
        Feed an audio chunk into the processing pipeline. Chunks are
        accumulated until the buffer size is reached, and then the accumulated
        data is fed into the audio_queue.
        """
        # Check if the buffer attribute exists, if not, initialize it
        if not hasattr(self, 'buffer'):
            self.buffer = bytearray()

        # Check if input is a NumPy array
        if isinstance(chunk, np.ndarray):
            # Handle stereo to mono conversion if necessary
            if chunk.ndim == 2:
                chunk = np.mean(chunk, axis=1)

            # Resample to 16000 Hz if necessary
            if original_sample_rate != 16000:
                num_samples = int(len(chunk) * 16000 / original_sample_rate)
                chunk = resample(chunk, num_samples)

            # Ensure data type is int16
            chunk = chunk.astype(np.int16)

            # Convert the NumPy array to bytes
            chunk = chunk.tobytes()

        # Append the chunk to the buffer
        self.buffer += chunk
        buf_size = 2 * self.buffer_size  # silero complains if too short

        # Check if the buffer has reached or exceeded the buffer_size
        while len(self.buffer) >= buf_size:
            # Extract self.buffer_size amount of data from the buffer
            to_process = self.buffer[:buf_size]
            self.buffer = self.buffer[buf_size:]

            # Feed the extracted data to the audio_queue
            self.audio_queue.put(to_process)

    def set_microphone(self, microphone_on=True):
        """
        Set the microphone on or off.
        """
        logging.info("Setting microphone to: " + str(microphone_on))
        self.use_microphone.value = microphone_on

    def shutdown(self):
        """
        Safely shuts down the audio recording by stopping the
        recording worker and closing the audio stream.
        """

        with self.shutdown_lock:
            if self.is_shut_down:
                return

            print("\033[91mRealtimeSTT shutting down\033[0m")
            # logging.debug("RealtimeSTT shutting down")

            self.is_shut_down = True
            self.start_recording_event.set()
            self.stop_recording_event.set()

            self.shutdown_event.set()
            self.is_recording = False
            self.is_running = False

            logging.debug('Finishing recording thread')
            if self.recording_thread:
                self.audio_queue.put(bytes(1))
                self.recording_thread.join()

            logging.debug('Terminating reader process')
            # Give it some time to finish the loop and cleanup.
            if self.use_microphone.value:
                self.reader_process.join(timeout=10)

                if self.reader_process.is_alive():
                    logging.warning("Reader process did not terminate "
                                    "in time. Terminating forcefully."
                                    )
                    self.reader_process.terminate()

            logging.debug('Terminating transcription process')
            self.transcript_process.join(timeout=10)

            if self.transcript_process.is_alive():
                logging.warning("Transcript process did not terminate "
                                "in time. Terminating forcefully."
                                )
                self.transcript_process.terminate()

            self.parent_transcription_pipe.close()

            logging.debug('Finishing realtime thread')
            if self.realtime_thread:
                self.realtime_thread.join()

            if self.enable_realtime_transcription:
                if self.realtime_model_type:
                    del self.realtime_model_type
                    self.realtime_model_type = None
            gc.collect()

    def _recording_worker(self):
        """
        The main worker method which constantly monitors the audio
        input for voice activity and accordingly starts/stops the recording.
        """

        if self.use_extended_logging:
            logging.debug('Debug: Entering try block')

        last_inner_try_time = 0
        try:
            if self.use_extended_logging:
                logging.debug('Debug: Initializing variables')
            time_since_last_buffer_message = 0
            was_recording = False
            delay_was_passed = False
            wakeword_detected_time = None
            wakeword_samples_to_remove = None
            self.allowed_to_early_transcribe = True

            if self.use_extended_logging:
                logging.debug('Debug: Starting main loop')
            # Continuously monitor audio for voice activity
            while self.is_running:

                # if self.use_extended_logging:
                #     logging.debug('Debug: Entering inner try block')
                if last_inner_try_time:
                    last_processing_time = time.time() - last_inner_try_time
                    if last_processing_time > 0.1:
                        if self.use_extended_logging:
                            logging.warning('### WARNING: PROCESSING TOOK TOO LONG')
                last_inner_try_time = time.time()
                try:
                    # if self.use_extended_logging:
                    #     logging.debug('Debug: Trying to get data from audio queue')
                    try:
                        data = self.audio_queue.get(timeout=0.01)
                        self.last_words_buffer.append(data)
                    except queue.Empty:
                        # if self.use_extended_logging:
                        #     logging.debug('Debug: Queue is empty, checking if still running')
                        if not self.is_running:
                            if self.use_extended_logging:
                                logging.debug('Debug: Not running, breaking loop')
                            break
                        # if self.use_extended_logging:
                        #     logging.debug('Debug: Continuing to next iteration')
                        continue

                    if self.use_extended_logging:
                        logging.debug('Debug: Checking for on_recorded_chunk callback')
                    if self.on_recorded_chunk:
                        if self.use_extended_logging:
                            logging.debug('Debug: Calling on_recorded_chunk')
                        self.on_recorded_chunk(data)

                    if self.use_extended_logging:
                        logging.debug('Debug: Checking if handle_buffer_overflow is True')
                    if self.handle_buffer_overflow:
                        if self.use_extended_logging:
                            logging.debug('Debug: Handling buffer overflow')
                        # Handle queue overflow
                        if (self.audio_queue.qsize() >
                                self.allowed_latency_limit):
                            if self.use_extended_logging:
                                logging.debug('Debug: Queue size exceeds limit, logging warnings')
                            logging.warning("Audio queue size exceeds "
                                            "latency limit. Current size: "
                                            f"{self.audio_queue.qsize()}. "
                                            "Discarding old audio chunks."
                                            )

                        if self.use_extended_logging:
                            logging.debug('Debug: Discarding old chunks if necessary')
                        while (self.audio_queue.qsize() >
                                self.allowed_latency_limit):

                            data = self.audio_queue.get()

                except BrokenPipeError:
                    logging.error("BrokenPipeError _recording_worker")
                    self.is_running = False
                    break

                if self.use_extended_logging:
                    logging.debug('Debug: Updating time_since_last_buffer_message')
                # Feed the extracted data to the audio_queue
                if time_since_last_buffer_message:
                    time_passed = time.time() - time_since_last_buffer_message
                    if time_passed > 1:
                        if self.use_extended_logging:
                            logging.debug("_recording_worker processing audio data")
                        time_since_last_buffer_message = time.time()
                else:
                    time_since_last_buffer_message = time.time()

                if self.use_extended_logging:
                    logging.debug('Debug: Initializing failed_stop_attempt')
                failed_stop_attempt = False

                if self.use_extended_logging:
                    logging.debug('Debug: Checking if not recording')
                if not self.is_recording:
                    if self.use_extended_logging:
                        logging.debug('Debug: Handling not recording state')
                    # Handle not recording state
                    time_since_listen_start = (time.time() - self.listen_start
                                            if self.listen_start else 0)

                    wake_word_activation_delay_passed = (
                        time_since_listen_start >
                        self.wake_word_activation_delay
                    )

                    if self.use_extended_logging:
                        logging.debug('Debug: Handling wake-word timeout callback')
                    # Handle wake-word timeout callback
                    if wake_word_activation_delay_passed \
                            and not delay_was_passed:

                        if self.use_wake_words and self.wake_word_activation_delay:
                            if self.on_wakeword_timeout:
                                if self.use_extended_logging:
                                    logging.debug('Debug: Calling on_wakeword_timeout')
                                self.on_wakeword_timeout()
                    delay_was_passed = wake_word_activation_delay_passed

                    if self.use_extended_logging:
                        logging.debug('Debug: Setting state and spinner text')
                    # Set state and spinner text
                    if not self.recording_stop_time:
                        if self.use_wake_words \
                                and wake_word_activation_delay_passed \
                                and not self.wakeword_detected:
                            if self.use_extended_logging:
                                logging.debug('Debug: Setting state to "wakeword"')
                            self._set_state("wakeword")
                        else:
                            if self.listen_start:
                                if self.use_extended_logging:
                                    logging.debug('Debug: Setting state to "listening"')
                                self._set_state("listening")
                            else:
                                if self.use_extended_logging:
                                    logging.debug('Debug: Setting state to "inactive"')
                                self._set_state("inactive")

                    if self.use_extended_logging:
                        logging.debug('Debug: Checking wake word conditions')
                    if self.use_wake_words and wake_word_activation_delay_passed:
                        try:
                            if self.use_extended_logging:
                                logging.debug('Debug: Processing wakeword')
                            wakeword_index = self._process_wakeword(data)

                        except struct.error:
                            logging.error("Error unpacking audio data "
                                        "for wake word processing.")
                            continue

                        except Exception as e:
                            logging.error(f"Wake word processing error: {e}")
                            continue

                        if self.use_extended_logging:
                            logging.debug('Debug: Checking if wake word detected')
                        # If a wake word is detected                        
                        if wakeword_index >= 0:
                            if self.use_extended_logging:
                                logging.debug('Debug: Wake word detected, updating variables')
                            self.wake_word_detect_time = time.time()
                            wakeword_detected_time = time.time()
                            wakeword_samples_to_remove = int(self.sample_rate * self.wake_word_buffer_duration)
                            self.wakeword_detected = True
                            if self.on_wakeword_detected:
                                if self.use_extended_logging:
                                    logging.debug('Debug: Calling on_wakeword_detected')
                                self.on_wakeword_detected()

                    if self.use_extended_logging:
                        logging.debug('Debug: Checking voice activity conditions')
                    # Check for voice activity to
                    # trigger the start of recording
                    if ((not self.use_wake_words
                        or not wake_word_activation_delay_passed)
                            and self.start_recording_on_voice_activity) \
                            or self.wakeword_detected:

                        if self.use_extended_logging:
                            logging.debug('Debug: Checking if voice is active')
                        if self._is_voice_active():
                            if self.use_extended_logging:
                                logging.debug('Debug: Voice activity detected')
                            logging.info("voice activity detected")

                            if self.use_extended_logging:
                                logging.debug('Debug: Starting recording')
                            self.start()

                            self.start_recording_on_voice_activity = False

<<<<<<< HEAD
                                # Add the buffered audio
                                # to the recording frames
                                self.frames.extend(list(self.audio_buffer))
                                self.new_frames.set()
                                self.audio_buffer.clear()
=======
                            if self.use_extended_logging:
                                logging.debug('Debug: Adding buffered audio to frames')
                            # Add the buffered audio
                            # to the recording frames
                            self.frames.extend(list(self.audio_buffer))
                            self.audio_buffer.clear()
>>>>>>> 73ed6d96

                            if self.use_extended_logging:
                                logging.debug('Debug: Resetting Silero VAD model states')
                            self.silero_vad_model.reset_states()
                        else:
                            if self.use_extended_logging:
                                logging.debug('Debug: Checking voice activity')
                            data_copy = data[:]
                            self._check_voice_activity(data_copy)

                    if self.use_extended_logging:
                        logging.debug('Debug: Resetting speech_end_silence_start')
                    self.speech_end_silence_start = 0

                else:
                    if self.use_extended_logging:
                        logging.debug('Debug: Handling recording state')
                    # If we are currently recording
                    if wakeword_samples_to_remove and wakeword_samples_to_remove > 0:
                        if self.use_extended_logging:
                            logging.debug('Debug: Removing wakeword samples')
                        # Remove samples from the beginning of self.frames
                        samples_removed = 0
                        while wakeword_samples_to_remove > 0 and self.frames:
                            frame = self.frames[0]
                            frame_samples = len(frame) // 2  # Assuming 16-bit audio
                            if wakeword_samples_to_remove >= frame_samples:
                                self.frames.pop(0)
                                samples_removed += frame_samples
                                wakeword_samples_to_remove -= frame_samples
                            else:
                                self.frames[0] = frame[wakeword_samples_to_remove * 2:]
                                samples_removed += wakeword_samples_to_remove
                                samples_to_remove = 0
                        
                        wakeword_samples_to_remove = 0

                    if self.use_extended_logging:
                        logging.debug('Debug: Checking if stop_recording_on_voice_deactivity is True')
                    # Stop the recording if silence is detected after speech
                    if self.stop_recording_on_voice_deactivity:
                        if self.use_extended_logging:
                            logging.debug('Debug: Determining if speech is detected')
                        is_speech = (
                            self._is_silero_speech(data) if self.silero_deactivity_detection
                            else self._is_webrtc_speech(data, True)
                        )

                        if self.use_extended_logging:
                            logging.debug('Debug: Formatting speech_end_silence_start')
                        if not self.speech_end_silence_start:
                            str_speech_end_silence_start = "0"
                        else:
                            str_speech_end_silence_start = datetime.datetime.fromtimestamp(self.speech_end_silence_start).strftime('%H:%M:%S.%f')[:-3]
                        if self.use_extended_logging:
                            logging.debug(f"is_speech: {is_speech}, str_speech_end_silence_start: {str_speech_end_silence_start}")

                        if self.use_extended_logging:
                            logging.debug('Debug: Checking if speech is not detected')
                        if not is_speech:
                            if self.use_extended_logging:
                                logging.debug('Debug: Handling voice deactivity')
                            # Voice deactivity was detected, so we start
                            # measuring silence time before stopping recording
                            if self.speech_end_silence_start == 0 and \
                                (time.time() - self.recording_start_time > self.min_length_of_recording):

                                self.speech_end_silence_start = time.time()

                            if self.use_extended_logging:
                                logging.debug('Debug: Checking early transcription conditions')
                            if self.speech_end_silence_start and self.early_transcription_on_silence and len(self.frames) > 0 and \
                                (time.time() - self.speech_end_silence_start > self.early_transcription_on_silence) and \
                                self.allowed_to_early_transcribe:
                                    if self.use_extended_logging:
                                        logging.debug("Debug:Adding early transcription request")
                                    self.transcribe_count += 1
                                    audio_array = np.frombuffer(b''.join(self.frames), dtype=np.int16)
                                    audio = audio_array.astype(np.float32) / INT16_MAX_ABS_VALUE

                                    if self.use_extended_logging:
                                        logging.debug("Debug: early transcription request pipe send")
                                    self.parent_transcription_pipe.send((audio, self.language))
                                    if self.use_extended_logging:
                                        logging.debug("Debug: early transcription request pipe send return")
                                    self.allowed_to_early_transcribe = False

                        else:
                            if self.use_extended_logging:
                                logging.debug('Debug: Handling speech detection')
                            if self.speech_end_silence_start:
                                if self.use_extended_logging:
                                    logging.info("Resetting self.speech_end_silence_start")
                                self.speech_end_silence_start = 0
                                self.allowed_to_early_transcribe = True

                        if self.use_extended_logging:
                            logging.debug('Debug: Checking if silence duration exceeds threshold')
                        # Wait for silence to stop recording after speech
                        if self.speech_end_silence_start and time.time() - \
                                self.speech_end_silence_start >= \
                                self.post_speech_silence_duration:

                            if self.use_extended_logging:
                                logging.debug('Debug: Formatting silence start time')
                            # Get time in desired format (HH:MM:SS.nnn)
                            silence_start_time = datetime.datetime.fromtimestamp(self.speech_end_silence_start).strftime('%H:%M:%S.%f')[:-3]

                            if self.use_extended_logging:
                                logging.debug('Debug: Calculating time difference')
                            # Calculate time difference
                            time_diff = time.time() - self.speech_end_silence_start

                            if self.use_extended_logging:
                                logging.debug('Debug: Logging voice deactivity detection')
                                logging.info(f"voice deactivity detected at {silence_start_time}, "
                                        f"time since silence start: {time_diff:.3f} seconds")

                                logging.debug('Debug: Appending data to frames and stopping recording')
                            self.frames.append(data)
                            self.stop()
                            if not self.is_recording:
                                if self.use_extended_logging:
                                    logging.debug('Debug: Resetting speech_end_silence_start')
                                self.speech_end_silence_start = 0

                                if self.use_extended_logging:
                                    logging.debug('Debug: Handling non-wake word scenario')
                            else:
                                if self.use_extended_logging:
                                    logging.debug('Debug: Setting failed_stop_attempt to True')
                                failed_stop_attempt = True

                if self.use_extended_logging:
                    logging.debug('Debug: Checking if recording stopped')
                if not self.is_recording and was_recording:
                    if self.use_extended_logging:
                        logging.debug('Debug: Resetting after stopping recording')
                    # Reset after stopping recording to ensure clean state
                    self.stop_recording_on_voice_deactivity = False

                if self.use_extended_logging:
                    logging.debug('Debug: Checking Silero time')
                if time.time() - self.silero_check_time > 0.1:
                    self.silero_check_time = 0

                if self.use_extended_logging:
                    logging.debug('Debug: Handling wake word timeout')
                # Handle wake word timeout (waited to long initiating
                # speech after wake word detection)
                if self.wake_word_detect_time and time.time() - \
                        self.wake_word_detect_time > self.wake_word_timeout:

                    self.wake_word_detect_time = 0
                    if self.wakeword_detected and self.on_wakeword_timeout:
                        if self.use_extended_logging:
                            logging.debug('Debug: Calling on_wakeword_timeout')
                        self.on_wakeword_timeout()
                    self.wakeword_detected = False

                if self.use_extended_logging:
                    logging.debug('Debug: Updating was_recording')
                was_recording = self.is_recording

                if self.use_extended_logging:
                    logging.debug('Debug: Checking if recording and not failed stop attempt')
                if self.is_recording and not failed_stop_attempt:
                    if self.use_extended_logging:
                        logging.debug('Debug: Appending data to frames')
                    self.frames.append(data)
                    self.new_frames.set()

                if self.use_extended_logging:
                    logging.debug('Debug: Checking if not recording or speech end silence start')
                if not self.is_recording or self.speech_end_silence_start:
                    if self.use_extended_logging:
                        logging.debug('Debug: Appending data to audio buffer')
                    self.audio_buffer.append(data)

        except Exception as e:
            logging.debug('Debug: Caught exception in main try block')
            if not self.interrupt_stop_event.is_set():
                logging.error(f"Unhandled exeption in _recording_worker: {e}")
                raise

        if self.use_extended_logging:
            logging.debug('Debug: Exiting _recording_worker method')


    def _realtime_worker(self):
        """
        Performs real-time transcription if the feature is enabled.

        The method is responsible transcribing recorded audio frames
          in real-time based on the specified resolution interval.
        The transcribed text is stored in `self.realtime_transcription_text`
          and a callback
        function is invoked with this text if specified.
        """

        try:

            logging.debug('Starting realtime worker')

            # Return immediately if real-time transcription is not enabled
            if not self.enable_realtime_transcription:
                return

            # Continue running as long as the main process is active
            while self.is_running:

                # Check if the recording is active
                if self.is_recording:
                    self.new_frames.wait()
                    self.new_frames.clear()

                    # Sleep for the duration of the transcription resolution
                    time.sleep(self.realtime_processing_pause)

                    # Convert the buffer frames to a NumPy array
                    audio_array = np.frombuffer(
                        b''.join(self.frames),
                        dtype=np.int16
                        )

                    logging.debug(f"Current realtime buffer size: {len(audio_array)}")

                    # Normalize the array to a [-1, 1] range
                    audio_array = audio_array.astype(np.float32) / \
                        INT16_MAX_ABS_VALUE

                    if self.use_main_model_for_realtime:
                        with self.transcription_lock:
                            try:
                                self.parent_transcription_pipe.send((audio_array, self.language))
                                if self.parent_transcription_pipe.poll(timeout=5):  # Wait for 5 seconds
                                    logging.debug("Receive from realtime worker after transcription request to main model")
                                    status, result = self.parent_transcription_pipe.recv()
                                    if status == 'success':
                                        segments, info = result
                                        self.detected_realtime_language = info.language if info.language_probability > 0 else None
                                        self.detected_realtime_language_probability = info.language_probability
                                        realtime_text = segments
                                        logging.debug(f"Realtime text detected with main model: {realtime_text}")
                                    else:
                                        logging.error(f"Realtime transcription error: {result}")
                                        continue
                                else:
                                    logging.warning("Realtime transcription timed out")
                                    continue
                            except Exception as e:
                                logging.error(f"Error in realtime transcription: {str(e)}")
                                continue
                    else:
                        # Perform transcription and assemble the text
                        segments, info = self.realtime_model_type.transcribe(
                            audio_array,
                            language=self.language if self.language else None,
                            beam_size=self.beam_size_realtime,
                            initial_prompt=self.initial_prompt,
                            suppress_tokens=self.suppress_tokens,
                        )

                        self.detected_realtime_language = info.language if info.language_probability > 0 else None
                        self.detected_realtime_language_probability = info.language_probability
                        realtime_text = " ".join(
                            seg.text for seg in segments
                        )
                        logging.debug(f"Realtime text detected: {realtime_text}")

                    # double check recording state
                    # because it could have changed mid-transcription
                    if self.is_recording and time.time() - \
                            self.recording_start_time > self.init_realtime_after_seconds:

                        # logging.debug('Starting realtime transcription')
                        self.realtime_transcription_text = realtime_text
                        self.realtime_transcription_text = \
                            self.realtime_transcription_text.strip()

                        self.text_storage.append(
                            self.realtime_transcription_text
                            )

                        # Take the last two texts in storage, if they exist
                        if len(self.text_storage) >= 2:
                            last_two_texts = self.text_storage[-2:]

                            # Find the longest common prefix
                            # between the two texts
                            prefix = os.path.commonprefix(
                                [last_two_texts[0], last_two_texts[1]]
                                )

                            # This prefix is the text that was transcripted
                            # two times in the same way
                            # Store as "safely detected text"
                            if len(prefix) >= \
                                    len(self.realtime_stabilized_safetext):

                                # Only store when longer than the previous
                                # as additional security
                                self.realtime_stabilized_safetext = prefix

                        # Find parts of the stabilized text
                        # in the freshly transcripted text
                        matching_pos = self._find_tail_match_in_text(
                            self.realtime_stabilized_safetext,
                            self.realtime_transcription_text
                            )

                        if matching_pos < 0:
                            if self.realtime_stabilized_safetext:
                                self._on_realtime_transcription_stabilized(
                                    self._preprocess_output(
                                        self.realtime_stabilized_safetext,
                                        True
                                    )
                                )
                            else:
                                self._on_realtime_transcription_stabilized(
                                    self._preprocess_output(
                                        self.realtime_transcription_text,
                                        True
                                    )
                                )
                        else:
                            # We found parts of the stabilized text
                            # in the transcripted text
                            # We now take the stabilized text
                            # and add only the freshly transcripted part to it
                            output_text = self.realtime_stabilized_safetext + \
                                self.realtime_transcription_text[matching_pos:]

                            # This yields us the "left" text part as stabilized
                            # AND at the same time delivers fresh detected
                            # parts on the first run without the need for
                            # two transcriptions
                            self._on_realtime_transcription_stabilized(
                                self._preprocess_output(output_text, True)
                                )

                        # Invoke the callback with the transcribed text
                        self._on_realtime_transcription_update(
                            self._preprocess_output(
                                self.realtime_transcription_text,
                                True
                            )
                        )

                # If not recording, sleep briefly before checking again
                else:
                    time.sleep(TIME_SLEEP)

        except Exception as e:
            logging.error(f"Unhandled exeption in _realtime_worker: {e}")
            raise

    def _is_silero_speech(self, chunk):
        """
        Returns true if speech is detected in the provided audio data

        Args:
            data (bytes): raw bytes of audio data (1024 raw bytes with
            16000 sample rate and 16 bits per sample)
        """
        if self.sample_rate != 16000:
            pcm_data = np.frombuffer(chunk, dtype=np.int16)
            data_16000 = signal.resample_poly(
                pcm_data, 16000, self.sample_rate)
            chunk = data_16000.astype(np.int16).tobytes()

        self.silero_working = True
        audio_chunk = np.frombuffer(chunk, dtype=np.int16)
        audio_chunk = audio_chunk.astype(np.float32) / INT16_MAX_ABS_VALUE
        vad_prob = self.silero_vad_model(
            torch.from_numpy(audio_chunk),
            SAMPLE_RATE).item()
        is_silero_speech_active = vad_prob > (1 - self.silero_sensitivity)
        if is_silero_speech_active:
            if not self.is_silero_speech_active and self.use_extended_logging:
                logging.info(f"{bcolors.OKGREEN}Silero VAD detected speech{bcolors.ENDC}")
        elif self.is_silero_speech_active and self.use_extended_logging:
            logging.info(f"{bcolors.WARNING}Silero VAD detected silence{bcolors.ENDC}")
        self.is_silero_speech_active = is_silero_speech_active
        self.silero_working = False
        return is_silero_speech_active

    def _is_webrtc_speech(self, chunk, all_frames_must_be_true=False):
        """
        Returns true if speech is detected in the provided audio data

        Args:
            data (bytes): raw bytes of audio data (1024 raw bytes with
            16000 sample rate and 16 bits per sample)
        """
        speech_str = f"{bcolors.OKGREEN}WebRTC VAD detected speech{bcolors.ENDC}"
        silence_str = f"{bcolors.WARNING}WebRTC VAD detected silence{bcolors.ENDC}"
        if self.sample_rate != 16000:
            pcm_data = np.frombuffer(chunk, dtype=np.int16)
            data_16000 = signal.resample_poly(
                pcm_data, 16000, self.sample_rate)
            chunk = data_16000.astype(np.int16).tobytes()

        # Number of audio frames per millisecond
        frame_length = int(16000 * 0.01)  # for 10ms frame
        num_frames = int(len(chunk) / (2 * frame_length))
        speech_frames = 0

        for i in range(num_frames):
            start_byte = i * frame_length * 2
            end_byte = start_byte + frame_length * 2
            frame = chunk[start_byte:end_byte]
            if self.webrtc_vad_model.is_speech(frame, 16000):
                speech_frames += 1
                if not all_frames_must_be_true:
                    if self.debug_mode:
                        logging.info(f"Speech detected in frame {i + 1}"
                              f" of {num_frames}")
                    if not self.is_webrtc_speech_active and self.use_extended_logging:
                        logging.info(speech_str)
                    self.is_webrtc_speech_active = True
                    return True
        if all_frames_must_be_true:
            if self.debug_mode and speech_frames == num_frames:
                logging.info(f"Speech detected in {speech_frames} of "
                      f"{num_frames} frames")
            elif self.debug_mode:
                logging.info(f"Speech not detected in all {num_frames} frames")
            speech_detected = speech_frames == num_frames
            if speech_detected and not self.is_webrtc_speech_active and self.use_extended_logging:
                logging.info(speech_str)
            elif not speech_detected and self.is_webrtc_speech_active and self.use_extended_logging:
                logging.info(silence_str)
            self.is_webrtc_speech_active = speech_detected
            return speech_detected
        else:
            if self.debug_mode:
                logging.info(f"Speech not detected in any of {num_frames} frames")
            if self.is_webrtc_speech_active and self.use_extended_logging:
                logging.info(silence_str)
            self.is_webrtc_speech_active = False
            return False

    def _check_voice_activity(self, data):
        """
        Initiate check if voice is active based on the provided data.

        Args:
            data: The audio data to be checked for voice activity.
        """
        self._is_webrtc_speech(data)

        # First quick performing check for voice activity using WebRTC
        if self.is_webrtc_speech_active:

            if not self.silero_working:
                self.silero_working = True

                # Run the intensive check in a separate thread
                threading.Thread(
                    target=self._is_silero_speech,
                    args=(data,)).start()

    def clear_audio_queue(self):
        """
        Safely empties the audio queue to ensure no remaining audio 
        fragments get processed e.g. after waking up the recorder.
        """
        self.audio_buffer.clear()
        try:
            self.text_storage = []
            self.realtime_stabilized_text = ""
            self.realtime_stabilized_safetext = ""
            self.frames = []
            while True:
                self.audio_queue.get_nowait()
        except:
            # PyTorch's mp.Queue doesn't have a specific Empty exception
            # so we catch any exception that might occur when the queue is empty
            pass

    def _is_voice_active(self):
        """
        Determine if voice is active.

        Returns:
            bool: True if voice is active, False otherwise.
        """
        return self.is_webrtc_speech_active and self.is_silero_speech_active

    def _set_state(self, new_state):
        """
        Update the current state of the recorder and execute
        corresponding state-change callbacks.

        Args:
            new_state (str): The new state to set.

        """
        # Check if the state has actually changed
        if new_state == self.state:
            return

        # Store the current state for later comparison
        old_state = self.state

        # Update to the new state
        self.state = new_state

        # Log the state change
        logging.info(f"State changed from '{old_state}' to '{new_state}'")

        # Execute callbacks based on transitioning FROM a particular state
        if old_state == "listening":
            if self.on_vad_detect_stop:
                self.on_vad_detect_stop()
        elif old_state == "wakeword":
            if self.on_wakeword_detection_end:
                self.on_wakeword_detection_end()

        # Execute callbacks based on transitioning TO a particular state
        if new_state == "listening":
            if self.on_vad_detect_start:
                self.on_vad_detect_start()
            self._set_spinner("speak now")
            if self.spinner and self.halo:
                self.halo._interval = 250
        elif new_state == "wakeword":
            if self.on_wakeword_detection_start:
                self.on_wakeword_detection_start()
            self._set_spinner(f"say {self.wake_words}")
            if self.spinner and self.halo:
                self.halo._interval = 500
        elif new_state == "transcribing":
            if self.on_transcription_start:
                self.on_transcription_start()
            self._set_spinner("transcribing")
            if self.spinner and self.halo:
                self.halo._interval = 50
        elif new_state == "recording":
            self._set_spinner("recording")
            if self.spinner and self.halo:
                self.halo._interval = 100
        elif new_state == "inactive":
            if self.spinner and self.halo:
                self.halo.stop()
                self.halo = None

    def _set_spinner(self, text):
        """
        Update the spinner's text or create a new
        spinner with the provided text.

        Args:
            text (str): The text to be displayed alongside the spinner.
        """
        if self.spinner:
            # If the Halo spinner doesn't exist, create and start it
            if self.halo is None:
                self.halo = halo.Halo(text=text)
                self.halo.start()
            # If the Halo spinner already exists, just update the text
            else:
                self.halo.text = text

    def _preprocess_output(self, text, preview=False):
        """
        Preprocesses the output text by removing any leading or trailing
        whitespace, converting all whitespace sequences to a single space
        character, and capitalizing the first character of the text.

        Args:
            text (str): The text to be preprocessed.

        Returns:
            str: The preprocessed text.
        """
        text = re.sub(r'\s+', ' ', text.strip())

        if self.ensure_sentence_starting_uppercase:
            if text:
                text = text[0].upper() + text[1:]

        # Ensure the text ends with a proper punctuation
        # if it ends with an alphanumeric character
        if not preview:
            if self.ensure_sentence_ends_with_period:
                if text and text[-1].isalnum():
                    text += '.'

        return text

    def _find_tail_match_in_text(self, text1, text2, length_of_match=10):
        """
        Find the position where the last 'n' characters of text1
        match with a substring in text2.

        This method takes two texts, extracts the last 'n' characters from
        text1 (where 'n' is determined by the variable 'length_of_match'), and
        searches for an occurrence of this substring in text2, starting from
        the end of text2 and moving towards the beginning.

        Parameters:
        - text1 (str): The text containing the substring that we want to find
          in text2.
        - text2 (str): The text in which we want to find the matching
          substring.
        - length_of_match(int): The length of the matching string that we are
          looking for

        Returns:
        int: The position (0-based index) in text2 where the matching
          substring starts. If no match is found or either of the texts is
          too short, returns -1.
        """

        # Check if either of the texts is too short
        if len(text1) < length_of_match or len(text2) < length_of_match:
            return -1

        # The end portion of the first text that we want to compare
        target_substring = text1[-length_of_match:]

        # Loop through text2 from right to left
        for i in range(len(text2) - length_of_match + 1):
            # Extract the substring from text2
            # to compare with the target_substring
            current_substring = text2[len(text2) - i - length_of_match:
                                      len(text2) - i]

            # Compare the current_substring with the target_substring
            if current_substring == target_substring:
                # Position in text2 where the match starts
                return len(text2) - i

        return -1

    def _on_realtime_transcription_stabilized(self, text):
        """
        Callback method invoked when the real-time transcription stabilizes.

        This method is called internally when the transcription text is
        considered "stable" meaning it's less likely to change significantly
        with additional audio input. It notifies any registered external
        listener about the stabilized text if recording is still ongoing.
        This is particularly useful for applications that need to display
        live transcription results to users and want to highlight parts of the
        transcription that are less likely to change.

        Args:
            text (str): The stabilized transcription text.
        """
        if self.on_realtime_transcription_stabilized:
            if self.is_recording:
                self.on_realtime_transcription_stabilized(text)

    def _on_realtime_transcription_update(self, text):
        """
        Callback method invoked when there's an update in the real-time
        transcription.

        This method is called internally whenever there's a change in the
        transcription text, notifying any registered external listener about
        the update if recording is still ongoing. This provides a mechanism
        for applications to receive and possibly display live transcription
        updates, which could be partial and still subject to change.

        Args:
            text (str): The updated transcription text.
        """
        if self.on_realtime_transcription_update:
            if self.is_recording:
                self.on_realtime_transcription_update(text)

    def __enter__(self):
        """
        Method to setup the context manager protocol.

        This enables the instance to be used in a `with` statement, ensuring
        proper resource management. When the `with` block is entered, this
        method is automatically called.

        Returns:
            self: The current instance of the class.
        """
        return self

    def __exit__(self, exc_type, exc_value, traceback):
        """
        Method to define behavior when the context manager protocol exits.

        This is called when exiting the `with` block and ensures that any
        necessary cleanup or resource release processes are executed, such as
        shutting down the system properly.

        Args:
            exc_type (Exception or None): The type of the exception that
              caused the context to be exited, if any.
            exc_value (Exception or None): The exception instance that caused
              the context to be exited, if any.
            traceback (Traceback or None): The traceback corresponding to the
              exception, if any.
        """
        self.shutdown()<|MERGE_RESOLUTION|>--- conflicted
+++ resolved
@@ -1269,24 +1269,12 @@
             audio_array = np.frombuffer(b''.join(self.frames), dtype=np.int16)
             self.audio = audio_array.astype(np.float32) / INT16_MAX_ABS_VALUE
             self.frames.clear()
+            self.new_frames.set()
 
             # Reset recording-related timestamps
             self.recording_stop_time = 0
             self.listen_start = 0
-
-<<<<<<< HEAD
-        # Convert recorded frames to the appropriate audio format.
-        audio_array = np.frombuffer(b''.join(self.frames), dtype=np.int16)
-        self.audio = audio_array.astype(np.float32) / INT16_MAX_ABS_VALUE
-        self.frames.clear()
-        self.new_frames.set()
-
-        # Reset recording-related timestamps
-        self.recording_stop_time = 0
-        self.listen_start = 0
-=======
             self._set_state("inactive")
->>>>>>> 73ed6d96
 
         except KeyboardInterrupt:
             logging.info("KeyboardInterrupt in wait_audio, shutting down")
@@ -1826,20 +1814,13 @@
 
                             self.start_recording_on_voice_activity = False
 
-<<<<<<< HEAD
-                                # Add the buffered audio
-                                # to the recording frames
-                                self.frames.extend(list(self.audio_buffer))
-                                self.new_frames.set()
-                                self.audio_buffer.clear()
-=======
                             if self.use_extended_logging:
                                 logging.debug('Debug: Adding buffered audio to frames')
                             # Add the buffered audio
                             # to the recording frames
                             self.frames.extend(list(self.audio_buffer))
-                            self.audio_buffer.clear()
->>>>>>> 73ed6d96
+                            self.new_frames.set()
+                            self.audio_buffer.clear()                            
 
                             if self.use_extended_logging:
                                 logging.debug('Debug: Resetting Silero VAD model states')
